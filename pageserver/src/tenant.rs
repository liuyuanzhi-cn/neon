//!
//! Timeline repository implementation that keeps old data in files on disk, and
//! the recent changes in memory. See tenant/*_layer.rs files.
//! The functions here are responsible for locating the correct layer for the
//! get/put call, walking back the timeline branching history as needed.
//!
//! The files are stored in the .neon/tenants/<tenant_id>/timelines/<timeline_id>
//! directory. See docs/pageserver-storage.md for how the files are managed.
//! In addition to the layer files, there is a metadata file in the same
//! directory that contains information about the timeline, in particular its
//! parent timeline, and the last LSN that has been written to disk.
//!

use anyhow::{bail, Context};
use futures::FutureExt;
use pageserver_api::models::TimelineState;
use remote_storage::DownloadError;
use remote_storage::GenericRemoteStorage;
use storage_broker::BrokerClientChannel;
use tokio::sync::watch;
use tokio::task::JoinSet;
use tracing::*;
use utils::completion;
use utils::crashsafe::path_with_suffix_extension;
use utils::fs_ext;

use std::cmp::min;
use std::collections::hash_map::Entry;
use std::collections::BTreeSet;
use std::collections::HashMap;
use std::fs;
use std::fs::File;
use std::fs::OpenOptions;
use std::io::Write;
use std::ops::Bound::Included;
use std::path::Path;
use std::path::PathBuf;
use std::process::Command;
use std::process::Stdio;
use std::sync::atomic::AtomicU64;
use std::sync::atomic::Ordering;
use std::sync::Arc;
use std::sync::MutexGuard;
use std::sync::{Mutex, RwLock};
use std::time::{Duration, Instant};

use self::config::TenantConf;
use self::delete::DeleteTimelineFlow;
use self::metadata::TimelineMetadata;
use self::remote_timeline_client::RemoteTimelineClient;
use self::timeline::uninit::TimelineUninitMark;
use self::timeline::uninit::UninitializedTimeline;
use self::timeline::EvictionTaskTenantState;
use crate::config::PageServerConf;
use crate::context::{DownloadBehavior, RequestContext};
use crate::import_datadir;
use crate::is_uninit_mark;
use crate::metrics::{remove_tenant_metrics, TENANT_STATE_METRIC, TENANT_SYNTHETIC_SIZE_METRIC};
use crate::repository::GcResult;
use crate::task_mgr;
use crate::task_mgr::TaskKind;
use crate::tenant::config::TenantConfOpt;
use crate::tenant::metadata::load_metadata;
use crate::tenant::remote_timeline_client::index::IndexPart;
use crate::tenant::remote_timeline_client::MaybeDeletedIndexPart;
use crate::tenant::storage_layer::DeltaLayer;
use crate::tenant::storage_layer::ImageLayer;
use crate::tenant::storage_layer::Layer;
use crate::InitializationOrder;

use crate::tenant::timeline::uninit::cleanup_timeline_directory;
use crate::virtual_file::VirtualFile;
use crate::walredo::PostgresRedoManager;
use crate::walredo::WalRedoManager;
use crate::TEMP_FILE_SUFFIX;
pub use pageserver_api::models::TenantState;

use toml_edit;
use utils::{
    crashsafe,
    id::{TenantId, TimelineId},
    lsn::{Lsn, RecordLsn},
};

pub mod blob_io;
pub mod block_io;
pub mod disk_btree;
pub(crate) mod ephemeral_file;
pub mod layer_map;
pub mod manifest;
mod span;

pub mod metadata;
mod par_fsync;
mod remote_timeline_client;
pub mod storage_layer;

pub mod config;
pub mod delete;
pub mod mgr;
pub mod tasks;
pub mod upload_queue;

mod timeline;

pub mod size;

pub(crate) use timeline::span::debug_assert_current_span_has_tenant_and_timeline_id;
pub use timeline::{
    LocalLayerInfoForDiskUsageEviction, LogicalSizeCalculationCause, PageReconstructError, Timeline,
};

// re-export this function so that page_cache.rs can use it.
pub use crate::tenant::ephemeral_file::writeback as writeback_ephemeral_file;

// re-export for use in storage_sync.rs
pub use crate::tenant::metadata::save_metadata;

// re-export for use in walreceiver
pub use crate::tenant::timeline::WalReceiverInfo;

/// Parts of the `.neon/tenants/<tenant_id>/timelines/<timeline_id>` directory prefix.
pub const TIMELINES_SEGMENT_NAME: &str = "timelines";

pub const TENANT_ATTACHING_MARKER_FILENAME: &str = "attaching";

///
/// Tenant consists of multiple timelines. Keep them in a hash table.
///
pub struct Tenant {
    // Global pageserver config parameters
    pub conf: &'static PageServerConf,

    /// The value creation timestamp, used to measure activation delay, see:
    /// <https://github.com/neondatabase/neon/issues/4025>
    loading_started_at: Instant,

    state: watch::Sender<TenantState>,

    // Overridden tenant-specific config parameters.
    // We keep TenantConfOpt sturct here to preserve the information
    // about parameters that are not set.
    // This is necessary to allow global config updates.
    tenant_conf: Arc<RwLock<TenantConfOpt>>,

    tenant_id: TenantId,
    timelines: Mutex<HashMap<TimelineId, Arc<Timeline>>>,
    // This mutex prevents creation of new timelines during GC.
    // Adding yet another mutex (in addition to `timelines`) is needed because holding
    // `timelines` mutex during all GC iteration
    // may block for a long time `get_timeline`, `get_timelines_state`,... and other operations
    // with timelines, which in turn may cause dropping replication connection, expiration of wait_for_lsn
    // timeout...
    gc_cs: tokio::sync::Mutex<()>,
    walredo_mgr: Arc<dyn WalRedoManager + Send + Sync>,

    // provides access to timeline data sitting in the remote storage
    remote_storage: Option<GenericRemoteStorage>,

    /// Cached logical sizes updated updated on each [`Tenant::gather_size_inputs`].
    cached_logical_sizes: tokio::sync::Mutex<HashMap<(TimelineId, Lsn), u64>>,
    cached_synthetic_tenant_size: Arc<AtomicU64>,

    eviction_task_tenant_state: tokio::sync::Mutex<EvictionTaskTenantState>,
}

<<<<<<< HEAD
/// A timeline with some of its files on disk, being initialized.
/// This struct ensures the atomicity of the timeline init: it's either properly created and inserted into pageserver's memory, or
/// its local files are removed. In the worst case of a crash, an uninit mark file is left behind, which causes the directory
/// to be removed on next restart.
///
/// The caller is responsible for proper timeline data filling before the final init.
#[must_use]
pub struct UninitializedTimeline<'t> {
    owning_tenant: &'t Tenant,
    timeline_id: TimelineId,
    raw_timeline: Option<(Arc<Timeline>, TimelineUninitMark)>,
}

/// An uninit mark file, created along the timeline dir to ensure the timeline either gets fully initialized and loaded into pageserver's memory,
/// or gets removed eventually.
///
/// XXX: it's important to create it near the timeline dir, not inside it to ensure timeline dir gets removed first.
#[must_use]
struct TimelineUninitMark {
    uninit_mark_deleted: bool,
    uninit_mark_path: PathBuf,
    timeline_path: PathBuf,
}

impl UninitializedTimeline<'_> {
    /// Finish timeline creation: insert it into the Tenant's timelines map and remove the
    /// uninit mark file.
    ///
    /// This function launches the flush loop if not already done.
    ///
    /// The caller is responsible for activating the timeline (function `.activate()`).
    fn finish_creation(mut self) -> anyhow::Result<Arc<Timeline>> {
        let timeline_id = self.timeline_id;
        let tenant_id = self.owning_tenant.tenant_id;

        let (new_timeline, uninit_mark) = self.raw_timeline.take().with_context(|| {
            format!("No timeline for initalization found for {tenant_id}/{timeline_id}")
        })?;

        // Check that the caller initialized disk_consistent_lsn
        let new_disk_consistent_lsn = new_timeline.get_disk_consistent_lsn();
        ensure!(
            new_disk_consistent_lsn.is_valid(),
            "new timeline {tenant_id}/{timeline_id} has invalid disk_consistent_lsn"
        );

        let mut timelines = self.owning_tenant.timelines.lock().unwrap();
        match timelines.entry(timeline_id) {
            Entry::Occupied(_) => anyhow::bail!(
                "Found freshly initialized timeline {tenant_id}/{timeline_id} in the tenant map"
            ),
            Entry::Vacant(v) => {
                uninit_mark.remove_uninit_mark().with_context(|| {
                    format!(
                        "Failed to remove uninit mark file for timeline {tenant_id}/{timeline_id}"
                    )
                })?;
                v.insert(Arc::clone(&new_timeline));

                new_timeline.maybe_spawn_flush_loop();
            }
        }

        Ok(new_timeline)
    }

    /// Prepares timeline data by loading it from the basebackup archive.
    pub async fn import_basebackup_from_tar(
        self,
        copyin_read: &mut (impl tokio::io::AsyncRead + Send + Sync + Unpin),
        base_lsn: Lsn,
        broker_client: storage_broker::BrokerClientChannel,
        ctx: &RequestContext,
    ) -> anyhow::Result<Arc<Timeline>> {
        let raw_timeline = self.raw_timeline()?;

        import_datadir::import_basebackup_from_tar(raw_timeline, copyin_read, base_lsn, ctx)
            .await
            .context("Failed to import basebackup")?;

        // Flush the new layer files to disk, before we make the timeline as available to
        // the outside world.
        //
        // Flush loop needs to be spawned in order to be able to flush.
        raw_timeline.maybe_spawn_flush_loop();

        fail::fail_point!("before-checkpoint-new-timeline", |_| {
            bail!("failpoint before-checkpoint-new-timeline");
        });

        raw_timeline
            .freeze_and_flush()
            .await
            .context("Failed to flush after basebackup import")?;

        // All the data has been imported. Insert the Timeline into the tenant's timelines
        // map and remove the uninit mark file.
        let tl = self.finish_creation()?;
        tl.activate(broker_client, None, ctx);
        Ok(tl)
    }

    fn raw_timeline(&self) -> anyhow::Result<&Arc<Timeline>> {
        Ok(&self
            .raw_timeline
            .as_ref()
            .with_context(|| {
                format!(
                    "No raw timeline {}/{} found",
                    self.owning_tenant.tenant_id, self.timeline_id
                )
            })?
            .0)
    }
}

impl Drop for UninitializedTimeline<'_> {
    fn drop(&mut self) {
        if let Some((_, uninit_mark)) = self.raw_timeline.take() {
            let _entered = info_span!("drop_uninitialized_timeline", tenant = %self.owning_tenant.tenant_id, timeline = %self.timeline_id).entered();
            error!("Timeline got dropped without initializing, cleaning its files");
            cleanup_timeline_directory(uninit_mark);
        }
    }
}

fn cleanup_timeline_directory(uninit_mark: TimelineUninitMark) {
    let timeline_path = &uninit_mark.timeline_path;
    match fs_ext::ignore_absent_files(|| fs::remove_dir_all(timeline_path)) {
        Ok(()) => {
            info!("Timeline dir {timeline_path:?} removed successfully, removing the uninit mark")
        }
        Err(e) => {
            error!("Failed to clean up uninitialized timeline directory {timeline_path:?}: {e:?}")
        }
    }
    drop(uninit_mark); // mark handles its deletion on drop, gets retained if timeline dir exists
}

impl TimelineUninitMark {
    fn new(uninit_mark_path: PathBuf, timeline_path: PathBuf) -> Self {
        Self {
            uninit_mark_deleted: false,
            uninit_mark_path,
            timeline_path,
        }
    }

    fn remove_uninit_mark(mut self) -> anyhow::Result<()> {
        if !self.uninit_mark_deleted {
            self.delete_mark_file_if_present()?;
        }

        Ok(())
    }

    fn delete_mark_file_if_present(&mut self) -> anyhow::Result<()> {
        let uninit_mark_file = &self.uninit_mark_path;
        let uninit_mark_parent = uninit_mark_file
            .parent()
            .with_context(|| format!("Uninit mark file {uninit_mark_file:?} has no parent"))?;
        fs_ext::ignore_absent_files(|| fs::remove_file(uninit_mark_file)).with_context(|| {
            format!("Failed to remove uninit mark file at path {uninit_mark_file:?}")
        })?;
        crashsafe::fsync(uninit_mark_parent).context("Failed to fsync uninit mark parent")?;
        self.uninit_mark_deleted = true;

        Ok(())
    }
}

impl Drop for TimelineUninitMark {
    fn drop(&mut self) {
        if !self.uninit_mark_deleted {
            if self.timeline_path.exists() {
                error!(
                    "Uninit mark {} is not removed, timeline {} stays uninitialized",
                    self.uninit_mark_path.display(),
                    self.timeline_path.display()
                )
            } else {
                // unblock later timeline creation attempts
                warn!(
                    "Removing intermediate uninit mark file {}",
                    self.uninit_mark_path.display()
                );
                if let Err(e) = self.delete_mark_file_if_present() {
                    error!("Failed to remove the uninit mark file: {e}")
                }
            }
        }
    }
}

=======
>>>>>>> 20137d95
// We should not blindly overwrite local metadata with remote one.
// For example, consider the following case:
//     Image layer is flushed to disk as a new delta layer, we update local metadata and start upload task but after that
//     pageserver crashes. During startup we'll load new metadata, and then reset it
//     to the state of remote one. But current layermap will have layers from the old
//     metadata which is inconsistent.
//     And with current logic it wont disgard them during load because during layermap
//     load it sees local disk consistent lsn which is ahead of layer lsns.
//     If we treat remote as source of truth we need to completely sync with it,
//     i e delete local files which are missing on the remote. This will add extra work,
//     wal for these layers needs to be reingested for example
//
// So the solution is to take remote metadata only when we're attaching.
pub fn merge_local_remote_metadata<'a>(
    local: Option<&'a TimelineMetadata>,
    remote: Option<&'a TimelineMetadata>,
) -> anyhow::Result<(&'a TimelineMetadata, bool)> {
    match (local, remote) {
        (None, None) => anyhow::bail!("we should have either local metadata or remote"),
        (Some(local), None) => Ok((local, true)),
        // happens if we crash during attach, before writing out the metadata file
        (None, Some(remote)) => Ok((remote, false)),
        // This is the regular case where we crash/exit before finishing queued uploads.
        // Also, it happens if we crash during attach after writing the metadata file
        // but before removing the attaching marker file.
        (Some(local), Some(remote)) => {
            let consistent_lsn_cmp = local
                .disk_consistent_lsn()
                .cmp(&remote.disk_consistent_lsn());
            let gc_cutoff_lsn_cmp = local
                .latest_gc_cutoff_lsn()
                .cmp(&remote.latest_gc_cutoff_lsn());
            use std::cmp::Ordering::*;
            match (consistent_lsn_cmp, gc_cutoff_lsn_cmp) {
                // It wouldn't matter, but pick the local one so that we don't rewrite the metadata file.
                (Equal, Equal) => Ok((local, true)),
                // Local state is clearly ahead of the remote.
                (Greater, Greater) => Ok((local, true)),
                // We have local layer files that aren't on the remote, but GC horizon is on par.
                (Greater, Equal) => Ok((local, true)),
                // Local GC started running but we couldn't sync it to the remote.
                (Equal, Greater) => Ok((local, true)),

                // We always update the local value first, so something else must have
                // updated the remote value, probably a different pageserver.
                // The control plane is supposed to prevent this from happening.
                // Bail out.
                (Less, Less)
                | (Less, Equal)
                | (Equal, Less)
                | (Less, Greater)
                | (Greater, Less) => {
                    anyhow::bail!(
                        r#"remote metadata appears to be ahead of local metadata:
local:
  {local:#?}
remote:
  {remote:#?}
"#
                    );
                }
            }
        }
    }
}

#[derive(Debug, thiserror::Error, PartialEq, Eq)]
pub enum GetTimelineError {
    #[error("Timeline {tenant_id}/{timeline_id} is not active, state: {state:?}")]
    NotActive {
        tenant_id: TenantId,
        timeline_id: TimelineId,
        state: TimelineState,
    },
    #[error("Timeline {tenant_id}/{timeline_id} was not found")]
    NotFound {
        tenant_id: TenantId,
        timeline_id: TimelineId,
    },
}

#[derive(Debug, thiserror::Error)]
pub enum LoadLocalTimelineError {
    #[error("FailedToLoad")]
    Load(#[source] anyhow::Error),
    #[error("FailedToResumeDeletion")]
    ResumeDeletion(#[source] anyhow::Error),
}

#[derive(Debug, thiserror::Error)]
pub enum DeleteTimelineError {
    #[error("NotFound")]
    NotFound,

    #[error("HasChildren")]
    HasChildren(Vec<TimelineId>),

    #[error("Timeline deletion is already in progress")]
    AlreadyInProgress,

    #[error(transparent)]
    Other(#[from] anyhow::Error),
}

pub enum SetStoppingError {
    AlreadyStopping,
    Broken,
}

struct RemoteStartupData {
    index_part: IndexPart,
    remote_metadata: TimelineMetadata,
}

#[derive(Debug, thiserror::Error)]
pub(crate) enum WaitToBecomeActiveError {
    WillNotBecomeActive {
        tenant_id: TenantId,
        state: TenantState,
    },
    TenantDropped {
        tenant_id: TenantId,
    },
}

impl std::fmt::Display for WaitToBecomeActiveError {
    fn fmt(&self, f: &mut std::fmt::Formatter<'_>) -> std::fmt::Result {
        match self {
            WaitToBecomeActiveError::WillNotBecomeActive { tenant_id, state } => {
                write!(
                    f,
                    "Tenant {} will not become active. Current state: {:?}",
                    tenant_id, state
                )
            }
            WaitToBecomeActiveError::TenantDropped { tenant_id } => {
                write!(f, "Tenant {tenant_id} will not become active (dropped)")
            }
        }
    }
}

pub(crate) enum ShutdownError {
    AlreadyStopping,
}

#[derive(thiserror::Error, Debug)]
pub enum CreateTimelineError {
    #[error("a timeline with the given ID already exists")]
    AlreadyExists,
    #[error(transparent)]
    AncestorLsn(anyhow::Error),
    #[error(transparent)]
    Other(#[from] anyhow::Error),
}

struct TenantDirectoryScan {
    sorted_timelines_to_load: Vec<(TimelineId, TimelineMetadata)>,
    timelines_to_resume_deletion: Vec<(TimelineId, TimelineMetadata)>,
}

enum CreateTimelineCause {
    Load,
    Delete,
}

impl Tenant {
    /// Yet another helper for timeline initialization.
    /// Contains the common part of `load_local_timeline` and `load_remote_timeline`.
    ///
    /// - Initializes the Timeline struct and inserts it into the tenant's hash map
    /// - Scans the local timeline directory for layer files and builds the layer map
    /// - Downloads remote index file and adds remote files to the layer map
    /// - Schedules remote upload tasks for any files that are present locally but missing from remote storage.
    ///
    /// If the operation fails, the timeline is left in the tenant's hash map in Broken state. On success,
    /// it is marked as Active.
    #[allow(clippy::too_many_arguments)]
    async fn timeline_init_and_sync(
        &self,
        timeline_id: TimelineId,
        remote_client: Option<RemoteTimelineClient>,
        remote_startup_data: Option<RemoteStartupData>,
        local_metadata: Option<TimelineMetadata>,
        ancestor: Option<Arc<Timeline>>,
        first_save: bool,
        init_order: Option<&InitializationOrder>,
        _ctx: &RequestContext,
    ) -> anyhow::Result<()> {
        let tenant_id = self.tenant_id;

        let (up_to_date_metadata, picked_local) = merge_local_remote_metadata(
            local_metadata.as_ref(),
            remote_startup_data.as_ref().map(|r| &r.remote_metadata),
        )
        .context("merge_local_remote_metadata")?
        .to_owned();

        let timeline = self.create_timeline_struct(
            timeline_id,
            up_to_date_metadata,
            ancestor.clone(),
            remote_client,
            init_order,
            CreateTimelineCause::Load,
        )?;
        let new_disk_consistent_lsn = timeline.get_disk_consistent_lsn();
        anyhow::ensure!(
            new_disk_consistent_lsn.is_valid(),
            "Timeline {tenant_id}/{timeline_id} has invalid disk_consistent_lsn"
        );
        timeline
            .load_layer_map(new_disk_consistent_lsn)
            .await
            .with_context(|| {
                format!("Failed to load layermap for timeline {tenant_id}/{timeline_id}")
            })?;

        {
            // avoiding holding it across awaits
            let mut timelines_accessor = self.timelines.lock().unwrap();
            match timelines_accessor.entry(timeline_id) {
                Entry::Occupied(_) => {
                    // The uninit mark file acts as a lock that prevents another task from
                    // initializing the timeline at the same time.
                    unreachable!(
                        "Timeline {tenant_id}/{timeline_id} already exists in the tenant map"
                    );
                }
                Entry::Vacant(v) => {
                    v.insert(Arc::clone(&timeline));
                    timeline.maybe_spawn_flush_loop();
                }
            }
        };

        if self.remote_storage.is_some() {
            // Reconcile local state with remote storage, downloading anything that's
            // missing locally, and scheduling uploads for anything that's missing
            // in remote storage.
            timeline
                .reconcile_with_remote(
                    up_to_date_metadata,
                    remote_startup_data.as_ref().map(|r| &r.index_part),
                )
                .await
                .context("failed to reconcile with remote")?
        }

        // Sanity check: a timeline should have some content.
        anyhow::ensure!(
            ancestor.is_some()
                || timeline
                    .layers
                    .read()
                    .await
                    .0
                    .iter_historic_layers()
                    .next()
                    .is_some(),
            "Timeline has no ancestor and no layer files"
        );

        // Save the metadata file to local disk.
        if !picked_local {
            save_metadata(
                self.conf,
                timeline_id,
                tenant_id,
                up_to_date_metadata,
                first_save,
            )
            .context("save_metadata")?;
        }

        Ok(())
    }

    ///
    /// Attach a tenant that's available in cloud storage.
    ///
    /// This returns quickly, after just creating the in-memory object
    /// Tenant struct and launching a background task to download
    /// the remote index files.  On return, the tenant is most likely still in
    /// Attaching state, and it will become Active once the background task
    /// finishes. You can use wait_until_active() to wait for the task to
    /// complete.
    ///
    pub(crate) fn spawn_attach(
        conf: &'static PageServerConf,
        tenant_id: TenantId,
        broker_client: storage_broker::BrokerClientChannel,
        remote_storage: GenericRemoteStorage,
        ctx: &RequestContext,
    ) -> anyhow::Result<Arc<Tenant>> {
        // TODO dedup with spawn_load
        let tenant_conf =
            Self::load_tenant_config(conf, tenant_id).context("load tenant config")?;

        let wal_redo_manager = Arc::new(PostgresRedoManager::new(conf, tenant_id));
        let tenant = Arc::new(Tenant::new(
            TenantState::Attaching,
            conf,
            tenant_conf,
            wal_redo_manager,
            tenant_id,
            Some(remote_storage),
        ));

        // Do all the hard work in the background
        let tenant_clone = Arc::clone(&tenant);

        let ctx = ctx.detached_child(TaskKind::Attach, DownloadBehavior::Warn);
        task_mgr::spawn(
            &tokio::runtime::Handle::current(),
            TaskKind::Attach,
            Some(tenant_id),
            None,
            "attach tenant",
            false,
            async move {
                match tenant_clone.attach(&ctx).await {
                    Ok(()) => {
                        info!("attach finished, activating");
                        tenant_clone.activate(broker_client, None, &ctx);
                    }
                    Err(e) => {
                        error!("attach failed, setting tenant state to Broken: {:?}", e);
                        tenant_clone.state.send_modify(|state| {
                            assert_eq!(*state, TenantState::Attaching, "the attach task owns the tenant state until activation is complete");
                            *state = TenantState::broken_from_reason(e.to_string());
                        });
                    }
                }
                Ok(())
            }
            .instrument({
                let span = tracing::info_span!(parent: None, "attach", tenant_id=%tenant_id);
                span.follows_from(Span::current());
                span
            }),
        );
        Ok(tenant)
    }

    ///
    /// Background task that downloads all data for a tenant and brings it to Active state.
    ///
    /// No background tasks are started as part of this routine.
    ///
    async fn attach(self: &Arc<Tenant>, ctx: &RequestContext) -> anyhow::Result<()> {
        span::debug_assert_current_span_has_tenant_id();

        let marker_file = self.conf.tenant_attaching_mark_file_path(&self.tenant_id);
        if !tokio::fs::try_exists(&marker_file)
            .await
            .context("check for existence of marker file")?
        {
            anyhow::bail!(
                "implementation error: marker file should exist at beginning of this function"
            );
        }

        // Get list of remote timelines
        // download index files for every tenant timeline
        info!("listing remote timelines");

        let remote_storage = self
            .remote_storage
            .as_ref()
            .ok_or_else(|| anyhow::anyhow!("cannot attach without remote storage"))?;

        let remote_timeline_ids = remote_timeline_client::list_remote_timelines(
            remote_storage,
            self.conf,
            self.tenant_id,
        )
        .await?;

        info!("found {} timelines", remote_timeline_ids.len());

        // Download & parse index parts
        let mut part_downloads = JoinSet::new();
        for timeline_id in remote_timeline_ids {
            let client = RemoteTimelineClient::new(
                remote_storage.clone(),
                self.conf,
                self.tenant_id,
                timeline_id,
            );
            part_downloads.spawn(
                async move {
                    debug!("starting index part download");

                    let index_part = client
                        .download_index_file()
                        .await
                        .context("download index file")?;

                    debug!("finished index part download");

                    Result::<_, anyhow::Error>::Ok((timeline_id, client, index_part))
                }
                .map(move |res| {
                    res.with_context(|| format!("download index part for timeline {timeline_id}"))
                })
                .instrument(info_span!("download_index_part", timeline=%timeline_id)),
            );
        }
        // Wait for all the download tasks to complete & collect results.
        let mut remote_index_and_client = HashMap::new();
        let mut timeline_ancestors = HashMap::new();
        while let Some(result) = part_downloads.join_next().await {
            // NB: we already added timeline_id as context to the error
            let result: Result<_, anyhow::Error> = result.context("joinset task join")?;
            let (timeline_id, client, index_part) = result?;
            debug!("successfully downloaded index part for timeline {timeline_id}");
            match index_part {
                MaybeDeletedIndexPart::IndexPart(index_part) => {
                    timeline_ancestors.insert(
                        timeline_id,
                        index_part.parse_metadata().context("parse_metadata")?,
                    );
                    remote_index_and_client.insert(timeline_id, (index_part, client));
                }
                MaybeDeletedIndexPart::Deleted(_) => {
                    info!("timeline {} is deleted, skipping", timeline_id);
                    continue;
                }
            }
        }

        // For every timeline, download the metadata file, scan the local directory,
        // and build a layer map that contains an entry for each remote and local
        // layer file.
        let sorted_timelines = tree_sort_timelines(timeline_ancestors)?;
        for (timeline_id, remote_metadata) in sorted_timelines {
            let (index_part, remote_client) = remote_index_and_client
                .remove(&timeline_id)
                .expect("just put it in above");

            // TODO again handle early failure
            self.load_remote_timeline(timeline_id, index_part, remote_metadata, remote_client, ctx)
                .await
                .with_context(|| {
                    format!(
                        "failed to load remote timeline {} for tenant {}",
                        timeline_id, self.tenant_id
                    )
                })?;
        }

        std::fs::remove_file(&marker_file)
            .with_context(|| format!("unlink attach marker file {}", marker_file.display()))?;
        crashsafe::fsync(marker_file.parent().expect("marker file has parent dir"))
            .context("fsync tenant directory after unlinking attach marker file")?;

        utils::failpoint_sleep_millis_async!("attach-before-activate");

        info!("Done");

        Ok(())
    }

    /// get size of all remote timelines
    ///
    /// This function relies on the index_part instead of listing the remote storage
    ///
    pub async fn get_remote_size(&self) -> anyhow::Result<u64> {
        let mut size = 0;

        for timeline in self.list_timelines().iter() {
            if let Some(remote_client) = &timeline.remote_client {
                size += remote_client.get_remote_physical_size();
            }
        }

        Ok(size)
    }

    #[instrument(skip_all, fields(timeline_id=%timeline_id))]
    async fn load_remote_timeline(
        &self,
        timeline_id: TimelineId,
        index_part: IndexPart,
        remote_metadata: TimelineMetadata,
        remote_client: RemoteTimelineClient,
        ctx: &RequestContext,
    ) -> anyhow::Result<()> {
        span::debug_assert_current_span_has_tenant_id();

        info!("downloading index file for timeline {}", timeline_id);
        tokio::fs::create_dir_all(self.conf.timeline_path(&timeline_id, &self.tenant_id))
            .await
            .context("Failed to create new timeline directory")?;

        let ancestor = if let Some(ancestor_id) = remote_metadata.ancestor_timeline() {
            let timelines = self.timelines.lock().unwrap();
            Some(Arc::clone(timelines.get(&ancestor_id).ok_or_else(
                || {
                    anyhow::anyhow!(
                        "cannot find ancestor timeline {ancestor_id} for timeline {timeline_id}"
                    )
                },
            )?))
        } else {
            None
        };

        // Even if there is local metadata it cannot be ahead of the remote one
        // since we're attaching. Even if we resume interrupted attach remote one
        // cannot be older than the local one
        let local_metadata = None;

        self.timeline_init_and_sync(
            timeline_id,
            Some(remote_client),
            Some(RemoteStartupData {
                index_part,
                remote_metadata,
            }),
            local_metadata,
            ancestor,
            true,
            None,
            ctx,
        )
        .await
    }

    /// Create a placeholder Tenant object for a broken tenant
    pub fn create_broken_tenant(
        conf: &'static PageServerConf,
        tenant_id: TenantId,
        reason: String,
    ) -> Arc<Tenant> {
        let wal_redo_manager = Arc::new(PostgresRedoManager::new(conf, tenant_id));
        Arc::new(Tenant::new(
            TenantState::Broken {
                reason,
                backtrace: String::new(),
            },
            conf,
            TenantConfOpt::default(),
            wal_redo_manager,
            tenant_id,
            None,
        ))
    }

    /// Load a tenant that's available on local disk
    ///
    /// This is used at pageserver startup, to rebuild the in-memory
    /// structures from on-disk state. This is similar to attaching a tenant,
    /// but the index files already exist on local disk, as well as some layer
    /// files.
    ///
    /// If the loading fails for some reason, the Tenant will go into Broken
    /// state.
    #[instrument(skip_all, fields(tenant_id=%tenant_id))]
    pub fn spawn_load(
        conf: &'static PageServerConf,
        tenant_id: TenantId,
        broker_client: storage_broker::BrokerClientChannel,
        remote_storage: Option<GenericRemoteStorage>,
        init_order: Option<InitializationOrder>,
        ctx: &RequestContext,
    ) -> Arc<Tenant> {
        span::debug_assert_current_span_has_tenant_id();

        let tenant_conf = match Self::load_tenant_config(conf, tenant_id) {
            Ok(conf) => conf,
            Err(e) => {
                error!("load tenant config failed: {:?}", e);
                return Tenant::create_broken_tenant(conf, tenant_id, format!("{e:#}"));
            }
        };

        let wal_redo_manager = Arc::new(PostgresRedoManager::new(conf, tenant_id));
        let tenant = Tenant::new(
            TenantState::Loading,
            conf,
            tenant_conf,
            wal_redo_manager,
            tenant_id,
            remote_storage,
        );
        let tenant = Arc::new(tenant);

        // Do all the hard work in a background task
        let tenant_clone = Arc::clone(&tenant);

        let ctx = ctx.detached_child(TaskKind::InitialLoad, DownloadBehavior::Warn);
        let _ = task_mgr::spawn(
            &tokio::runtime::Handle::current(),
            TaskKind::InitialLoad,
            Some(tenant_id),
            None,
            "initial tenant load",
            false,
            async move {
                let mut init_order = init_order;

                // take the completion because initial tenant loading will complete when all of
                // these tasks complete.
                let _completion = init_order.as_mut().and_then(|x| x.initial_tenant_load.take());

                match tenant_clone.load(init_order.as_ref(), &ctx).await {
                    Ok(()) => {
                        debug!("load finished, activating");
                        let background_jobs_can_start = init_order.as_ref().map(|x| &x.background_jobs_can_start);
                        tenant_clone.activate(broker_client, background_jobs_can_start, &ctx);
                    }
                    Err(err) => {
                        error!("load failed, setting tenant state to Broken: {err:?}");
                        tenant_clone.state.send_modify(|state| {
                            assert_eq!(*state, TenantState::Loading, "the loading task owns the tenant state until activation is complete");
                            *state = TenantState::broken_from_reason(err.to_string());
                        });
                    }
                }
               Ok(())
            }
            .instrument({
                let span = tracing::info_span!(parent: None, "load", tenant_id=%tenant_id);
                span.follows_from(Span::current());
                span
            }),
        );

        tenant
    }

    fn scan_and_sort_timelines_dir(self: Arc<Tenant>) -> anyhow::Result<TenantDirectoryScan> {
        let mut timelines_to_load: HashMap<TimelineId, TimelineMetadata> = HashMap::new();
        // Note timelines_to_resume_deletion needs to be separate because it can be not sortable
        // from the point of `tree_sort_timelines`. I e some parents can be missing because deletion
        // completed in non topological order (for example because parent has smaller number of layer files in it)
        let mut timelines_to_resume_deletion: Vec<(TimelineId, TimelineMetadata)> = vec![];
        let timelines_dir = self.conf.timelines_path(&self.tenant_id);

        for entry in
            std::fs::read_dir(&timelines_dir).context("list timelines directory for tenant")?
        {
            let entry = entry.context("read timeline dir entry")?;
            let timeline_dir = entry.path();

            if crate::is_temporary(&timeline_dir) {
                info!(
                    "Found temporary timeline directory, removing: {}",
                    timeline_dir.display()
                );
                if let Err(e) = std::fs::remove_dir_all(&timeline_dir) {
                    error!(
                        "Failed to remove temporary directory '{}': {:?}",
                        timeline_dir.display(),
                        e
                    );
                }
            } else if is_uninit_mark(&timeline_dir) {
                if !timeline_dir.exists() {
                    warn!(
                        "Timeline dir entry become invalid: {}",
                        timeline_dir.display()
                    );
                    continue;
                }

                let timeline_uninit_mark_file = &timeline_dir;
                info!(
                    "Found an uninit mark file {}, removing the timeline and its uninit mark",
                    timeline_uninit_mark_file.display()
                );
                let timeline_id = TimelineId::try_from(timeline_uninit_mark_file.file_stem())
                    .with_context(|| {
                        format!(
                            "Could not parse timeline id out of the timeline uninit mark name {}",
                            timeline_uninit_mark_file.display()
                        )
                    })?;
                let timeline_dir = self.conf.timeline_path(&timeline_id, &self.tenant_id);
                if let Err(e) =
                    remove_timeline_and_uninit_mark(&timeline_dir, timeline_uninit_mark_file)
                {
                    error!("Failed to clean up uninit marked timeline: {e:?}");
                }
            } else if crate::is_delete_mark(&timeline_dir) {
                // If metadata exists, load as usual, continue deletion
                // If metadata doesnt exist remove timeline dir and delete mark
                let timeline_id =
                    TimelineId::try_from(timeline_dir.file_stem()).with_context(|| {
                        format!(
                            "Could not parse timeline id out of the timeline uninit mark name {}",
                            timeline_dir.display()
                        )
                    })?;

                let metadata_path = self.conf.metadata_path(timeline_id, self.tenant_id);
                if metadata_path.exists() {
                    // Remote deletion did not finish. Need to resume.
                    timelines_to_resume_deletion.push((
                        timeline_id,
                        load_metadata(self.conf, timeline_id, self.tenant_id)?,
                    ));
                    continue;
                }

                // Missing metadata means that timeline directory should be empty at this point.
                // Remove delete mark afterwards.
                // Note that failure during the process wont prevent tenant from successfully loading.
                // TODO: this is very much similar to DeleteTimelineFlow::cleanup_remaining_timeline_fs_traces
                // but here we're inside spawn_blocking.
                if let Err(e) = fs_ext::ignore_absent_files(|| {
                    fs::remove_dir(self.conf.timeline_path(&timeline_id, &self.tenant_id))
                })
                .context("remove deleted timeline dir")
                .and_then(|_| fs::remove_file(&timeline_dir).context("remove delete mark"))
                {
                    warn!(
                        "cannot clean up deleted timeline dir at: {} error: {:#}",
                        timeline_dir.display(),
                        e
                    );
                };
            } else {
                if !timeline_dir.exists() {
                    warn!(
                        "Timeline dir entry become invalid: {}",
                        timeline_dir.display()
                    );
                    continue;
                }
                let timeline_id =
                    TimelineId::try_from(timeline_dir.file_name()).with_context(|| {
                        format!(
                            "Could not parse timeline id out of the timeline dir name {}",
                            timeline_dir.display()
                        )
                    })?;
                let timeline_uninit_mark_file = self
                    .conf
                    .timeline_uninit_mark_file_path(self.tenant_id, timeline_id);
                if timeline_uninit_mark_file.exists() {
                    info!(
                        %timeline_id,
                        "Found an uninit mark file, removing the timeline and its uninit mark",
                    );
                    if let Err(e) =
                        remove_timeline_and_uninit_mark(&timeline_dir, &timeline_uninit_mark_file)
                    {
                        error!("Failed to clean up uninit marked timeline: {e:?}");
                    }
                    continue;
                }

                let timeline_delete_mark_file = self
                    .conf
                    .timeline_delete_mark_file_path(self.tenant_id, timeline_id);
                if timeline_delete_mark_file.exists() {
                    // Cleanup should be done in `is_delete_mark` branch above
                    continue;
                }

                let file_name = entry.file_name();
                if let Ok(timeline_id) =
                    file_name.to_str().unwrap_or_default().parse::<TimelineId>()
                {
                    let metadata = load_metadata(self.conf, timeline_id, self.tenant_id)
                        .context("failed to load metadata")?;
                    timelines_to_load.insert(timeline_id, metadata);
                } else {
                    // A file or directory that doesn't look like a timeline ID
                    warn!(
                        "unexpected file or directory in timelines directory: {}",
                        file_name.to_string_lossy()
                    );
                }
            }
        }

        // Sort the array of timeline IDs into tree-order, so that parent comes before
        // all its children.
        tree_sort_timelines(timelines_to_load).map(|sorted_timelines| TenantDirectoryScan {
            sorted_timelines_to_load: sorted_timelines,
            timelines_to_resume_deletion,
        })
    }

    ///
    /// Background task to load in-memory data structures for this tenant, from
    /// files on disk. Used at pageserver startup.
    ///
    /// No background tasks are started as part of this routine.
    async fn load(
        self: &Arc<Tenant>,
        init_order: Option<&InitializationOrder>,
        ctx: &RequestContext,
    ) -> anyhow::Result<()> {
        span::debug_assert_current_span_has_tenant_id();

        debug!("loading tenant task");

        utils::failpoint_sleep_millis_async!("before-loading-tenant");

        // Load in-memory state to reflect the local files on disk
        //
        // Scan the directory, peek into the metadata file of each timeline, and
        // collect a list of timelines and their ancestors.
        let span = info_span!("blocking");
        let cloned = Arc::clone(self);

        let scan = tokio::task::spawn_blocking(move || {
            let _g = span.entered();
            cloned.scan_and_sort_timelines_dir()
        })
        .await
        .context("load spawn_blocking")
        .and_then(|res| res)?;

        // FIXME original collect_timeline_files contained one more check:
        //    1. "Timeline has no ancestor and no layer files"

        // Process loadable timelines first
        for (timeline_id, local_metadata) in scan.sorted_timelines_to_load {
            if let Err(e) = self
                .load_local_timeline(timeline_id, local_metadata, init_order, ctx, false)
                .await
            {
                match e {
                    LoadLocalTimelineError::Load(source) => {
                        return Err(anyhow::anyhow!(source)
                            .context("Failed to load local timeline: {timeline_id}"))
                    }
                    LoadLocalTimelineError::ResumeDeletion(source) => {
                        // Make sure resumed deletion wont fail loading for entire tenant.
                        error!("Failed to resume timeline deletion: {source:#}")
                    }
                }
            }
        }

        // Resume deletion ones with deleted_mark
        for (timeline_id, local_metadata) in scan.timelines_to_resume_deletion {
            if let Err(e) = self
                .load_local_timeline(timeline_id, local_metadata, init_order, ctx, true)
                .await
            {
                match e {
                    LoadLocalTimelineError::Load(source) => {
                        // We tried to load deleted timeline, this is a bug.
                        return Err(anyhow::anyhow!(source).context(
                            "This is a bug. We tried to load deleted timeline which is wrong and loading failed. Timeline: {timeline_id}"
                        ));
                    }
                    LoadLocalTimelineError::ResumeDeletion(source) => {
                        // Make sure resumed deletion wont fail loading for entire tenant.
                        error!("Failed to resume timeline deletion: {source:#}")
                    }
                }
            }
        }

        trace!("Done");

        Ok(())
    }

    /// Subroutine of `load_tenant`, to load an individual timeline
    ///
    /// NB: The parent is assumed to be already loaded!
    #[instrument(skip(self, local_metadata, init_order, ctx))]
    async fn load_local_timeline(
        self: &Arc<Self>,
        timeline_id: TimelineId,
        local_metadata: TimelineMetadata,
        init_order: Option<&InitializationOrder>,
        ctx: &RequestContext,
<<<<<<< HEAD
        found_delete_mark: bool,
    ) -> Result<(), LoadLocalTimelineError> {
        debug_assert_current_span_has_tenant_id();
=======
    ) -> anyhow::Result<()> {
        span::debug_assert_current_span_has_tenant_id();
>>>>>>> 20137d95

        let remote_client = self.remote_storage.as_ref().map(|remote_storage| {
            RemoteTimelineClient::new(
                remote_storage.clone(),
                self.conf,
                self.tenant_id,
                timeline_id,
            )
        });

        let (remote_startup_data, remote_client) = match remote_client {
            Some(remote_client) => match remote_client.download_index_file().await {
                Ok(index_part) => {
                    let index_part = match index_part {
                        MaybeDeletedIndexPart::IndexPart(index_part) => index_part,
                        MaybeDeletedIndexPart::Deleted(index_part) => {
                            // TODO: we won't reach here if remote storage gets de-configured after start of the deletion operation.
                            // Example:
                            //  start deletion operation
                            //  finishes upload of index part
                            //  pageserver crashes
                            //  remote storage gets de-configured
                            //  pageserver starts
                            //
                            // We don't really anticipate remote storage to be de-configured, so, for now, this is fine.
                            // Also, maybe we'll remove that option entirely in the future, see https://github.com/neondatabase/neon/issues/4099.
                            info!("is_deleted is set on remote, resuming removal of timeline data originally done by timeline deletion handler");

                            remote_client
                                .init_upload_queue_stopped_to_continue_deletion(&index_part)
                                .context("init queue stopped")
                                .map_err(LoadLocalTimelineError::ResumeDeletion)?;

                            DeleteTimelineFlow::resume_deletion(
                                Arc::clone(self),
                                timeline_id,
                                &local_metadata,
                                Some(remote_client),
                                init_order,
                            )
                            .await
                            .context("resume deletion")
                            .map_err(LoadLocalTimelineError::ResumeDeletion)?;

                            return Ok(());
                        }
                    };

                    let remote_metadata = index_part
                        .parse_metadata()
                        .context("parse_metadata")
                        .map_err(LoadLocalTimelineError::Load)?;
                    (
                        Some(RemoteStartupData {
                            index_part,
                            remote_metadata,
                        }),
                        Some(remote_client),
                    )
                }
                Err(DownloadError::NotFound) => {
                    info!("no index file was found on the remote, found_delete_mark: {found_delete_mark}");

                    if found_delete_mark {
                        // We could've resumed at a point where remote index was deleted, but metadata file wasnt.
                        // Cleanup:
                        return DeleteTimelineFlow::cleanup_remaining_timeline_fs_traces(
                            self,
                            timeline_id,
                        )
                        .await
                        .context("cleanup_remaining_timeline_fs_traces")
                        .map_err(LoadLocalTimelineError::ResumeDeletion);
                    }

                    // We're loading fresh timeline that didnt yet make it into remote.
                    (None, Some(remote_client))
                }
                Err(e) => return Err(LoadLocalTimelineError::Load(anyhow::Error::new(e))),
            },
            None => {
                // No remote client
                if found_delete_mark {
                    // There is no remote client, we found local metadata.
                    // Continue cleaning up local disk.
                    DeleteTimelineFlow::resume_deletion(
                        Arc::clone(self),
                        timeline_id,
                        &local_metadata,
                        None,
                        init_order,
                    )
                    .await
                    .context("resume deletion")
                    .map_err(LoadLocalTimelineError::ResumeDeletion)?;
                    return Ok(());
                }

                (None, remote_client)
            }
        };

        let ancestor = if let Some(ancestor_timeline_id) = local_metadata.ancestor_timeline() {
            let ancestor_timeline = self.get_timeline(ancestor_timeline_id, false)
                .with_context(|| anyhow::anyhow!("cannot find ancestor timeline {ancestor_timeline_id} for timeline {timeline_id}"))
                .map_err(LoadLocalTimelineError::Load)?;
            Some(ancestor_timeline)
        } else {
            None
        };

        self.timeline_init_and_sync(
            timeline_id,
            remote_client,
            remote_startup_data,
            Some(local_metadata),
            ancestor,
            false,
            init_order,
            ctx,
        )
        .await
        .map_err(LoadLocalTimelineError::Load)
    }

    pub fn tenant_id(&self) -> TenantId {
        self.tenant_id
    }

    /// Get Timeline handle for given Neon timeline ID.
    /// This function is idempotent. It doesn't change internal state in any way.
    pub fn get_timeline(
        &self,
        timeline_id: TimelineId,
        active_only: bool,
    ) -> Result<Arc<Timeline>, GetTimelineError> {
        let timelines_accessor = self.timelines.lock().unwrap();
        let timeline = timelines_accessor
            .get(&timeline_id)
            .ok_or(GetTimelineError::NotFound {
                tenant_id: self.tenant_id,
                timeline_id,
            })?;

        if active_only && !timeline.is_active() {
            Err(GetTimelineError::NotActive {
                tenant_id: self.tenant_id,
                timeline_id,
                state: timeline.current_state(),
            })
        } else {
            Ok(Arc::clone(timeline))
        }
    }

    /// Lists timelines the tenant contains.
    /// Up to tenant's implementation to omit certain timelines that ar not considered ready for use.
    pub fn list_timelines(&self) -> Vec<Arc<Timeline>> {
        self.timelines
            .lock()
            .unwrap()
            .values()
            .map(Arc::clone)
            .collect()
    }

    /// This is used to create the initial 'main' timeline during bootstrapping,
    /// or when importing a new base backup. The caller is expected to load an
    /// initial image of the datadir to the new timeline after this.
    ///
    /// Until that happens, the on-disk state is invalid (disk_consistent_lsn=Lsn(0))
    /// and the timeline will fail to load at a restart.
    ///
    /// That's why we add an uninit mark file, and wrap it together witht the Timeline
    /// in-memory object into UninitializedTimeline.
    /// Once the caller is done setting up the timeline, they should call
    /// `UninitializedTimeline::initialize_with_lock` to remove the uninit mark.
    ///
    /// For tests, use `DatadirModification::init_empty_test_timeline` + `commit` to setup the
    /// minimum amount of keys required to get a writable timeline.
    /// (Without it, `put` might fail due to `repartition` failing.)
    pub fn create_empty_timeline(
        &self,
        new_timeline_id: TimelineId,
        initdb_lsn: Lsn,
        pg_version: u32,
        _ctx: &RequestContext,
    ) -> anyhow::Result<UninitializedTimeline> {
        anyhow::ensure!(
            self.is_active(),
            "Cannot create empty timelines on inactive tenant"
        );

        let timelines = self.timelines.lock().unwrap();
        let timeline_uninit_mark = self.create_timeline_uninit_mark(new_timeline_id, &timelines)?;
        drop(timelines);

        let new_metadata = TimelineMetadata::new(
            // Initialize disk_consistent LSN to 0, The caller must import some data to
            // make it valid, before calling finish_creation()
            Lsn(0),
            None,
            None,
            Lsn(0),
            initdb_lsn,
            initdb_lsn,
            pg_version,
        );
        self.prepare_new_timeline(
            new_timeline_id,
            &new_metadata,
            timeline_uninit_mark,
            initdb_lsn,
            None,
        )
    }

    /// Helper for unit tests to create an emtpy timeline.
    ///
    /// The timeline is has state value `Active` but its background loops are not running.
    // This makes the various functions which anyhow::ensure! for Active state work in tests.
    // Our current tests don't need the background loops.
    #[cfg(test)]
    pub async fn create_test_timeline(
        &self,
        new_timeline_id: TimelineId,
        initdb_lsn: Lsn,
        pg_version: u32,
        ctx: &RequestContext,
    ) -> anyhow::Result<Arc<Timeline>> {
        let uninit_tl = self.create_empty_timeline(new_timeline_id, initdb_lsn, pg_version, ctx)?;
        let tline = uninit_tl.raw_timeline().expect("we just created it");
        assert_eq!(tline.get_last_record_lsn(), Lsn(0));

        // Setup minimum keys required for the timeline to be usable.
        let mut modification = tline.begin_modification(initdb_lsn);
        modification
            .init_empty_test_timeline()
            .context("init_empty_test_timeline")?;
        modification
            .commit()
            .await
            .context("commit init_empty_test_timeline modification")?;

        // Flush to disk so that uninit_tl's check for valid disk_consistent_lsn passes.
        tline.maybe_spawn_flush_loop();
        tline.freeze_and_flush().await.context("freeze_and_flush")?;

        let tl = uninit_tl.finish_creation()?;
        // The non-test code would call tl.activate() here.
        tl.set_state(TimelineState::Active);
        Ok(tl)
    }

    /// Create a new timeline.
    ///
    /// Returns the new timeline ID and reference to its Timeline object.
    ///
    /// If the caller specified the timeline ID to use (`new_timeline_id`), and timeline with
    /// the same timeline ID already exists, returns CreateTimelineError::AlreadyExists.
    pub async fn create_timeline(
        &self,
        new_timeline_id: TimelineId,
        ancestor_timeline_id: Option<TimelineId>,
        mut ancestor_start_lsn: Option<Lsn>,
        pg_version: u32,
        broker_client: storage_broker::BrokerClientChannel,
        ctx: &RequestContext,
    ) -> Result<Arc<Timeline>, CreateTimelineError> {
        if !self.is_active() {
            return Err(CreateTimelineError::Other(anyhow::anyhow!(
                "Cannot create timelines on inactive tenant"
            )));
        }

        if let Ok(existing) = self.get_timeline(new_timeline_id, false) {
            debug!("timeline {new_timeline_id} already exists");

            if let Some(remote_client) = existing.remote_client.as_ref() {
                // Wait for uploads to complete, so that when we return Ok, the timeline
                // is known to be durable on remote storage. Just like we do at the end of
                // this function, after we have created the timeline ourselves.
                //
                // We only really care that the initial version of `index_part.json` has
                // been uploaded. That's enough to remember that the timeline
                // exists. However, there is no function to wait specifically for that so
                // we just wait for all in-progress uploads to finish.
                remote_client
                    .wait_completion()
                    .await
                    .context("wait for timeline uploads to complete")?;
            }

            return Err(CreateTimelineError::AlreadyExists);
        }

        let loaded_timeline = match ancestor_timeline_id {
            Some(ancestor_timeline_id) => {
                let ancestor_timeline = self
                    .get_timeline(ancestor_timeline_id, false)
                    .context("Cannot branch off the timeline that's not present in pageserver")?;

                if let Some(lsn) = ancestor_start_lsn.as_mut() {
                    *lsn = lsn.align();

                    let ancestor_ancestor_lsn = ancestor_timeline.get_ancestor_lsn();
                    if ancestor_ancestor_lsn > *lsn {
                        // can we safely just branch from the ancestor instead?
                        return Err(CreateTimelineError::AncestorLsn(anyhow::anyhow!(
                            "invalid start lsn {} for ancestor timeline {}: less than timeline ancestor lsn {}",
                            lsn,
                            ancestor_timeline_id,
                            ancestor_ancestor_lsn,
                        )));
                    }

                    // Wait for the WAL to arrive and be processed on the parent branch up
                    // to the requested branch point. The repository code itself doesn't
                    // require it, but if we start to receive WAL on the new timeline,
                    // decoding the new WAL might need to look up previous pages, relation
                    // sizes etc. and that would get confused if the previous page versions
                    // are not in the repository yet.
                    ancestor_timeline.wait_lsn(*lsn, ctx).await?;
                }

                self.branch_timeline(&ancestor_timeline, new_timeline_id, ancestor_start_lsn, ctx)
                    .await?
            }
            None => {
                self.bootstrap_timeline(new_timeline_id, pg_version, ctx)
                    .await?
            }
        };

        loaded_timeline.activate(broker_client, None, ctx);

        if let Some(remote_client) = loaded_timeline.remote_client.as_ref() {
            // Wait for the upload of the 'index_part.json` file to finish, so that when we return
            // Ok, the timeline is durable in remote storage.
            let kind = ancestor_timeline_id
                .map(|_| "branched")
                .unwrap_or("bootstrapped");
            remote_client.wait_completion().await.with_context(|| {
                format!("wait for {} timeline initial uploads to complete", kind)
            })?;
        }

        Ok(loaded_timeline)
    }

    /// perform one garbage collection iteration, removing old data files from disk.
    /// this function is periodically called by gc task.
    /// also it can be explicitly requested through page server api 'do_gc' command.
    ///
    /// `target_timeline_id` specifies the timeline to GC, or None for all.
    ///
    /// The `horizon` an `pitr` parameters determine how much WAL history needs to be retained.
    /// Also known as the retention period, or the GC cutoff point. `horizon` specifies
    /// the amount of history, as LSN difference from current latest LSN on each timeline.
    /// `pitr` specifies the same as a time difference from the current time. The effective
    /// GC cutoff point is determined conservatively by either `horizon` and `pitr`, whichever
    /// requires more history to be retained.
    //
    pub async fn gc_iteration(
        &self,
        target_timeline_id: Option<TimelineId>,
        horizon: u64,
        pitr: Duration,
        ctx: &RequestContext,
    ) -> anyhow::Result<GcResult> {
        // there is a global allowed_error for this
        anyhow::ensure!(
            self.is_active(),
            "Cannot run GC iteration on inactive tenant"
        );

        self.gc_iteration_internal(target_timeline_id, horizon, pitr, ctx)
            .await
    }

    /// Perform one compaction iteration.
    /// This function is periodically called by compactor task.
    /// Also it can be explicitly requested per timeline through page server
    /// api's 'compact' command.
    pub async fn compaction_iteration(&self, ctx: &RequestContext) -> anyhow::Result<()> {
        anyhow::ensure!(
            self.is_active(),
            "Cannot run compaction iteration on inactive tenant"
        );

        // Scan through the hashmap and collect a list of all the timelines,
        // while holding the lock. Then drop the lock and actually perform the
        // compactions.  We don't want to block everything else while the
        // compaction runs.
        let timelines_to_compact = {
            let timelines = self.timelines.lock().unwrap();
            let timelines_to_compact = timelines
                .iter()
                .filter_map(|(timeline_id, timeline)| {
                    if timeline.is_active() {
                        Some((*timeline_id, timeline.clone()))
                    } else {
                        None
                    }
                })
                .collect::<Vec<_>>();
            drop(timelines);
            timelines_to_compact
        };

        for (timeline_id, timeline) in &timelines_to_compact {
            timeline
                .compact(ctx)
                .instrument(info_span!("compact_timeline", timeline = %timeline_id))
                .await?;
        }

        Ok(())
    }

    /// Flush all in-memory data to disk and remote storage, if any.
    ///
    /// Used at graceful shutdown.
    async fn freeze_and_flush_on_shutdown(&self) {
        let mut js = tokio::task::JoinSet::new();

        // execute on each timeline on the JoinSet, join after.
        let per_timeline = |timeline_id: TimelineId, timeline: Arc<Timeline>| {
            async move {
                debug_assert_current_span_has_tenant_and_timeline_id();

                match timeline.freeze_and_flush().await {
                    Ok(()) => {}
                    Err(e) => {
                        warn!("failed to freeze and flush: {e:#}");
                        return;
                    }
                }

                let res = if let Some(client) = timeline.remote_client.as_ref() {
                    // if we did not wait for completion here, it might be our shutdown process
                    // didn't wait for remote uploads to complete at all, as new tasks can forever
                    // be spawned.
                    //
                    // what is problematic is the shutting down of RemoteTimelineClient, because
                    // obviously it does not make sense to stop while we wait for it, but what
                    // about corner cases like s3 suddenly hanging up?
                    client.wait_completion().await
                } else {
                    Ok(())
                };

                if let Err(e) = res {
                    warn!("failed to await for frozen and flushed uploads: {e:#}");
                }
            }
            .instrument(tracing::info_span!("freeze_and_flush_on_shutdown", %timeline_id))
        };

        {
            let timelines = self.timelines.lock().unwrap();
            timelines
                .iter()
                .map(|(id, tl)| (*id, Arc::clone(tl)))
                .for_each(|(timeline_id, timeline)| {
                    js.spawn(per_timeline(timeline_id, timeline));
                })
        };

        while let Some(res) = js.join_next().await {
            match res {
                Ok(()) => {}
                Err(je) if je.is_cancelled() => unreachable!("no cancelling used"),
                Err(je) if je.is_panic() => { /* logged already */ }
                Err(je) => warn!("unexpected JoinError: {je:?}"),
            }
        }
    }

<<<<<<< HEAD
=======
    /// Shuts down a timeline's tasks, removes its in-memory structures, and deletes its
    /// data from both disk and s3.
    async fn delete_timeline(
        &self,
        timeline_id: TimelineId,
        timeline: Arc<Timeline>,
        guard: DeletionGuard,
    ) -> anyhow::Result<()> {
        {
            // Grab the layer_removal_cs lock, and actually perform the deletion.
            //
            // This lock prevents prevents GC or compaction from running at the same time.
            // The GC task doesn't register itself with the timeline it's operating on,
            // so it might still be running even though we called `shutdown_tasks`.
            //
            // Note that there are still other race conditions between
            // GC, compaction and timeline deletion. See
            // https://github.com/neondatabase/neon/issues/2671
            //
            // No timeout here, GC & Compaction should be responsive to the
            // `TimelineState::Stopping` change.
            info!("waiting for layer_removal_cs.lock()");
            let layer_removal_guard = timeline.layer_removal_cs.lock().await;
            info!("got layer_removal_cs.lock(), deleting layer files");

            // NB: storage_sync upload tasks that reference these layers have been cancelled
            //     by the caller.

            let local_timeline_directory = self
                .conf
                .timeline_path(&timeline.timeline_id, &self.tenant_id);

            fail::fail_point!("timeline-delete-before-rm", |_| {
                Err(anyhow::anyhow!("failpoint: timeline-delete-before-rm"))?
            });

            // NB: This need not be atomic because the deleted flag in the IndexPart
            // will be observed during tenant/timeline load. The deletion will be resumed there.
            //
            // For configurations without remote storage, we tolerate that we're not crash-safe here.
            // The timeline may come up Active but with missing layer files, in such setups.
            // See https://github.com/neondatabase/neon/pull/3919#issuecomment-1531726720
            match std::fs::remove_dir_all(&local_timeline_directory) {
                Err(e) if e.kind() == std::io::ErrorKind::NotFound => {
                    // This can happen if we're called a second time, e.g.,
                    // because of a previous failure/cancellation at/after
                    // failpoint timeline-delete-after-rm.
                    //
                    // It can also happen if we race with tenant detach, because,
                    // it doesn't grab the layer_removal_cs lock.
                    //
                    // For now, log and continue.
                    // warn! level is technically not appropriate for the
                    // first case because we should expect retries to happen.
                    // But the error is so rare, it seems better to get attention if it happens.
                    let tenant_state = self.current_state();
                    warn!(
                        timeline_dir=?local_timeline_directory,
                        ?tenant_state,
                        "timeline directory not found, proceeding anyway"
                    );
                    // continue with the rest of the deletion
                }
                res => res.with_context(|| {
                    format!(
                        "Failed to remove local timeline directory '{}'",
                        local_timeline_directory.display()
                    )
                })?,
            }

            info!("finished deleting layer files, releasing layer_removal_cs.lock()");
            drop(layer_removal_guard);
        }

        fail::fail_point!("timeline-delete-after-rm", |_| {
            Err(anyhow::anyhow!("failpoint: timeline-delete-after-rm"))?
        });

        if let Some(remote_client) = &timeline.remote_client {
            remote_client.delete_all().await.context("delete_all")?
        };

        // Have a failpoint that can use the `pause` failpoint action.
        // We don't want to block the executor thread, hence, spawn_blocking + await.
        if cfg!(feature = "testing") {
            tokio::task::spawn_blocking({
                let current = tracing::Span::current();
                move || {
                    let _entered = current.entered();
                    tracing::info!("at failpoint in_progress_delete");
                    fail::fail_point!("in_progress_delete");
                }
            })
            .await
            .expect("spawn_blocking");
        }

        {
            // Remove the timeline from the map.
            let mut timelines = self.timelines.lock().unwrap();
            let children_exist = timelines
                .iter()
                .any(|(_, entry)| entry.get_ancestor_timeline_id() == Some(timeline_id));
            // XXX this can happen because `branch_timeline` doesn't check `TimelineState::Stopping`.
            // We already deleted the layer files, so it's probably best to panic.
            // (Ideally, above remove_dir_all is atomic so we don't see this timeline after a restart)
            if children_exist {
                panic!("Timeline grew children while we removed layer files");
            }

            timelines.remove(&timeline_id).expect(
                "timeline that we were deleting was concurrently removed from 'timelines' map",
            );

            drop(timelines);
        }

        drop(guard);

        Ok(())
    }

    /// Removes timeline-related in-memory data and schedules removal from remote storage.
    #[instrument(skip(self, _ctx))]
    pub async fn prepare_and_schedule_delete_timeline(
        self: Arc<Self>,
        timeline_id: TimelineId,
        _ctx: &RequestContext,
    ) -> Result<(), DeleteTimelineError> {
        debug_assert_current_span_has_tenant_and_timeline_id();

        // Transition the timeline into TimelineState::Stopping.
        // This should prevent new operations from starting.
        //
        // Also grab the Timeline's delete_lock to prevent another deletion from starting.
        let timeline;
        let delete_lock_guard;
        {
            let mut timelines = self.timelines.lock().unwrap();

            // Ensure that there are no child timelines **attached to that pageserver**,
            // because detach removes files, which will break child branches
            let children: Vec<TimelineId> = timelines
                .iter()
                .filter_map(|(id, entry)| {
                    if entry.get_ancestor_timeline_id() == Some(timeline_id) {
                        Some(*id)
                    } else {
                        None
                    }
                })
                .collect();

            if !children.is_empty() {
                return Err(DeleteTimelineError::HasChildren(children));
            }

            let timeline_entry = match timelines.entry(timeline_id) {
                Entry::Occupied(e) => e,
                Entry::Vacant(_) => return Err(DeleteTimelineError::NotFound),
            };

            timeline = Arc::clone(timeline_entry.get());

            // Prevent two tasks from trying to delete the timeline at the same time.
            delete_lock_guard = DeletionGuard(
                Arc::clone(&timeline.delete_lock)
                    .try_lock_owned()
                    .map_err(|_| DeleteTimelineError::AlreadyInProgress)?,
            );

            // If another task finished the deletion just before we acquired the lock,
            // return success.
            if delete_lock_guard.is_deleted() {
                return Ok(());
            }

            timeline.set_state(TimelineState::Stopping);

            drop(timelines);
        }

        // Now that the Timeline is in Stopping state, request all the related tasks to
        // shut down.
        //
        // NB: If this fails half-way through, and is retried, the retry will go through
        // all the same steps again. Make sure the code here is idempotent, and don't
        // error out if some of the shutdown tasks have already been completed!

        // Stop the walreceiver first.
        debug!("waiting for wal receiver to shutdown");
        let maybe_started_walreceiver = { timeline.walreceiver.lock().unwrap().take() };
        if let Some(walreceiver) = maybe_started_walreceiver {
            walreceiver.stop().await;
        }
        debug!("wal receiver shutdown confirmed");

        // Prevent new uploads from starting.
        if let Some(remote_client) = timeline.remote_client.as_ref() {
            let res = remote_client.stop();
            match res {
                Ok(()) => {}
                Err(e) => match e {
                    remote_timeline_client::StopError::QueueUninitialized => {
                        // This case shouldn't happen currently because the
                        // load and attach code bails out if _any_ of the timeline fails to fetch its IndexPart.
                        // That is, before we declare the Tenant as Active.
                        // But we only allow calls to delete_timeline on Active tenants.
                        return Err(DeleteTimelineError::Other(anyhow::anyhow!("upload queue is uninitialized, likely the timeline was in Broken state prior to this call because it failed to fetch IndexPart during load or attach, check the logs")));
                    }
                },
            }
        }

        // Stop & wait for the remaining timeline tasks, including upload tasks.
        // NB: This and other delete_timeline calls do not run as a task_mgr task,
        //     so, they are not affected by this shutdown_tasks() call.
        info!("waiting for timeline tasks to shutdown");
        task_mgr::shutdown_tasks(None, Some(self.tenant_id), Some(timeline_id)).await;

        // Mark timeline as deleted in S3 so we won't pick it up next time
        // during attach or pageserver restart.
        // See comment in persist_index_part_with_deleted_flag.
        if let Some(remote_client) = timeline.remote_client.as_ref() {
            match remote_client.persist_index_part_with_deleted_flag().await {
                // If we (now, or already) marked it successfully as deleted, we can proceed
                Ok(()) | Err(PersistIndexPartWithDeletedFlagError::AlreadyDeleted(_)) => (),
                // Bail out otherwise
                //
                // AlreadyInProgress shouldn't happen, because the 'delete_lock' prevents
                // two tasks from performing the deletion at the same time. The first task
                // that starts deletion should run it to completion.
                Err(e @ PersistIndexPartWithDeletedFlagError::AlreadyInProgress(_))
                | Err(e @ PersistIndexPartWithDeletedFlagError::Other(_)) => {
                    return Err(DeleteTimelineError::Other(anyhow::anyhow!(e)));
                }
            }
        }
        self.schedule_delete_timeline(timeline_id, timeline, delete_lock_guard);

        Ok(())
    }

    fn schedule_delete_timeline(
        self: Arc<Self>,
        timeline_id: TimelineId,
        timeline: Arc<Timeline>,
        guard: DeletionGuard,
    ) {
        let tenant_id = self.tenant_id;
        let timeline_clone = Arc::clone(&timeline);

        task_mgr::spawn(
            task_mgr::BACKGROUND_RUNTIME.handle(),
            TaskKind::TimelineDeletionWorker,
            Some(self.tenant_id),
            Some(timeline_id),
            "timeline_delete",
            false,
            async move {
                if let Err(err) = self.delete_timeline(timeline_id, timeline, guard).await {
                    error!("Error: {err:#}");
                    timeline_clone.set_broken(err.to_string())
                };
                Ok(())
            }
            .instrument({
                let span =
                    tracing::info_span!(parent: None, "delete_timeline", tenant_id=%tenant_id, timeline_id=%timeline_id);
                span.follows_from(Span::current());
                span
            }),
        );
    }

>>>>>>> 20137d95
    pub fn current_state(&self) -> TenantState {
        self.state.borrow().clone()
    }

    pub fn is_active(&self) -> bool {
        self.current_state() == TenantState::Active
    }

    /// Changes tenant status to active, unless shutdown was already requested.
    ///
    /// `background_jobs_can_start` is an optional barrier set to a value during pageserver startup
    /// to delay background jobs. Background jobs can be started right away when None is given.
    fn activate(
        self: &Arc<Self>,
        broker_client: BrokerClientChannel,
        background_jobs_can_start: Option<&completion::Barrier>,
        ctx: &RequestContext,
    ) {
        span::debug_assert_current_span_has_tenant_id();

        let mut activating = false;
        self.state.send_modify(|current_state| {
            use pageserver_api::models::ActivatingFrom;
            match &*current_state {
                TenantState::Activating(_) | TenantState::Active | TenantState::Broken { .. } | TenantState::Stopping => {
                    panic!("caller is responsible for calling activate() only on Loading / Attaching tenants, got {state:?}", state = current_state);
                }
                TenantState::Loading => {
                    *current_state = TenantState::Activating(ActivatingFrom::Loading);
                }
                TenantState::Attaching => {
                    *current_state = TenantState::Activating(ActivatingFrom::Attaching);
                }
            }
            debug!(tenant_id = %self.tenant_id, "Activating tenant");
            activating = true;
            // Continue outside the closure. We need to grab timelines.lock()
            // and we plan to turn it into a tokio::sync::Mutex in a future patch.
        });

        if activating {
            let timelines_accessor = self.timelines.lock().unwrap();
            let timelines_to_activate = timelines_accessor
                .values()
                .filter(|timeline| !(timeline.is_broken() || timeline.is_stopping()));

            // Spawn gc and compaction loops. The loops will shut themselves
            // down when they notice that the tenant is inactive.
            tasks::start_background_loops(self, background_jobs_can_start);

            let mut activated_timelines = 0;

            for timeline in timelines_to_activate {
                timeline.activate(broker_client.clone(), background_jobs_can_start, ctx);
                activated_timelines += 1;
            }

            self.state.send_modify(move |current_state| {
                assert!(
                    matches!(current_state, TenantState::Activating(_)),
                    "set_stopping and set_broken wait for us to leave Activating state",
                );
                *current_state = TenantState::Active;

                let elapsed = self.loading_started_at.elapsed();
                let total_timelines = timelines_accessor.len();

                // log a lot of stuff, because some tenants sometimes suffer from user-visible
                // times to activate. see https://github.com/neondatabase/neon/issues/4025
                info!(
                    since_creation_millis = elapsed.as_millis(),
                    tenant_id = %self.tenant_id,
                    activated_timelines,
                    total_timelines,
                    post_state = <&'static str>::from(&*current_state),
                    "activation attempt finished"
                );
            });
        }
    }

    /// Shutdown the tenant and join all of the spawned tasks.
    ///
    /// The method caters for all use-cases:
    /// - pageserver shutdown (freeze_and_flush == true)
    /// - detach + ignore (freeze_and_flush == false)
    ///
    /// This will attempt to shutdown even if tenant is broken.
    pub(crate) async fn shutdown(&self, freeze_and_flush: bool) -> Result<(), ShutdownError> {
        span::debug_assert_current_span_has_tenant_id();
        // Set tenant (and its timlines) to Stoppping state.
        //
        // Since we can only transition into Stopping state after activation is complete,
        // run it in a JoinSet so all tenants have a chance to stop before we get SIGKILLed.
        //
        // Transitioning tenants to Stopping state has a couple of non-obvious side effects:
        // 1. Lock out any new requests to the tenants.
        // 2. Signal cancellation to WAL receivers (we wait on it below).
        // 3. Signal cancellation for other tenant background loops.
        // 4. ???
        //
        // The waiting for the cancellation is not done uniformly.
        // We certainly wait for WAL receivers to shut down.
        // That is necessary so that no new data comes in before the freeze_and_flush.
        // But the tenant background loops are joined-on in our caller.
        // It's mesed up.
        // we just ignore the failure to stop
        match self.set_stopping().await {
            Ok(()) => {}
            Err(SetStoppingError::Broken) => {
                // assume that this is acceptable
            }
            Err(SetStoppingError::AlreadyStopping) => return Err(ShutdownError::AlreadyStopping),
        };

        if freeze_and_flush {
            // walreceiver has already began to shutdown with TenantState::Stopping, but we need to
            // await for them to stop.
            task_mgr::shutdown_tasks(
                Some(TaskKind::WalReceiverManager),
                Some(self.tenant_id),
                None,
            )
            .await;

            // this will wait for uploads to complete; in the past, it was done outside tenant
            // shutdown in pageserver::shutdown_pageserver.
            self.freeze_and_flush_on_shutdown().await;
        }

        // shutdown all tenant and timeline tasks: gc, compaction, page service
        // No new tasks will be started for this tenant because it's in `Stopping` state.
        //
        // this will additionally shutdown and await all timeline tasks.
        task_mgr::shutdown_tasks(None, Some(self.tenant_id), None).await;

        Ok(())
    }

    /// Change tenant status to Stopping, to mark that it is being shut down.
    ///
    /// This function waits for the tenant to become active if it isn't already, before transitioning it into Stopping state.
    ///
    /// This function is not cancel-safe!
    async fn set_stopping(&self) -> Result<(), SetStoppingError> {
        let mut rx = self.state.subscribe();

        // cannot stop before we're done activating, so wait out until we're done activating
        rx.wait_for(|state| match state {
            TenantState::Activating(_) | TenantState::Loading | TenantState::Attaching => {
                info!(
                    "waiting for {} to turn Active|Broken|Stopping",
                    <&'static str>::from(state)
                );
                false
            }
            TenantState::Active | TenantState::Broken { .. } | TenantState::Stopping {} => true,
        })
        .await
        .expect("cannot drop self.state while on a &self method");

        // we now know we're done activating, let's see whether this task is the winner to transition into Stopping
        let mut err = None;
        let stopping = self.state.send_if_modified(|current_state| match current_state {
            TenantState::Activating(_) | TenantState::Loading | TenantState::Attaching => {
                unreachable!("we ensured above that we're done with activation, and, there is no re-activation")
            }
            TenantState::Active => {
                // FIXME: due to time-of-check vs time-of-use issues, it can happen that new timelines
                // are created after the transition to Stopping. That's harmless, as the Timelines
                // won't be accessible to anyone afterwards, because the Tenant is in Stopping state.
                *current_state = TenantState::Stopping;
                // Continue stopping outside the closure. We need to grab timelines.lock()
                // and we plan to turn it into a tokio::sync::Mutex in a future patch.
                true
            }
            TenantState::Broken { reason, .. } => {
                info!(
                    "Cannot set tenant to Stopping state, it is in Broken state due to: {reason}"
                );
                err = Some(SetStoppingError::Broken);
                false
            }
            TenantState::Stopping => {
                info!("Tenant is already in Stopping state");
                err = Some(SetStoppingError::AlreadyStopping);
                false
            }
        });
        match (stopping, err) {
            (true, None) => {} // continue
            (false, Some(err)) => return Err(err),
            (true, Some(_)) => unreachable!(
                "send_if_modified closure must error out if not transitioning to Stopping"
            ),
            (false, None) => unreachable!(
                "send_if_modified closure must return true if transitioning to Stopping"
            ),
        }

        let timelines_accessor = self.timelines.lock().unwrap();
        let not_broken_timelines = timelines_accessor
            .values()
            .filter(|timeline| !timeline.is_broken());
        for timeline in not_broken_timelines {
            timeline.set_state(TimelineState::Stopping);
        }
        Ok(())
    }

    /// Method for tenant::mgr to transition us into Broken state in case of a late failure in
    /// `remove_tenant_from_memory`
    ///
    /// This function waits for the tenant to become active if it isn't already, before transitioning it into Stopping state.
    ///
    /// In tests, we also use this to set tenants to Broken state on purpose.
    pub(crate) async fn set_broken(&self, reason: String) {
        let mut rx = self.state.subscribe();

        // The load & attach routines own the tenant state until it has reached `Active`.
        // So, wait until it's done.
        rx.wait_for(|state| match state {
            TenantState::Activating(_) | TenantState::Loading | TenantState::Attaching => {
                info!(
                    "waiting for {} to turn Active|Broken|Stopping",
                    <&'static str>::from(state)
                );
                false
            }
            TenantState::Active | TenantState::Broken { .. } | TenantState::Stopping {} => true,
        })
        .await
        .expect("cannot drop self.state while on a &self method");

        // we now know we're done activating, let's see whether this task is the winner to transition into Broken
        self.state.send_modify(|current_state| {
            match *current_state {
                TenantState::Activating(_) | TenantState::Loading | TenantState::Attaching => {
                    unreachable!("we ensured above that we're done with activation, and, there is no re-activation")
                }
                TenantState::Active => {
                    if cfg!(feature = "testing") {
                        warn!("Changing Active tenant to Broken state, reason: {}", reason);
                        *current_state = TenantState::broken_from_reason(reason);
                    } else {
                        unreachable!("not allowed to call set_broken on Active tenants in non-testing builds")
                    }
                }
                TenantState::Broken { .. } => {
                    warn!("Tenant is already in Broken state");
                }
                // This is the only "expected" path, any other path is a bug.
                TenantState::Stopping => {
                    warn!(
                        "Marking Stopping tenant as Broken state, reason: {}",
                        reason
                    );
                    *current_state = TenantState::broken_from_reason(reason);
                }
           }
        });
    }

    pub fn subscribe_for_state_updates(&self) -> watch::Receiver<TenantState> {
        self.state.subscribe()
    }

    pub(crate) async fn wait_to_become_active(&self) -> Result<(), WaitToBecomeActiveError> {
        let mut receiver = self.state.subscribe();
        loop {
            let current_state = receiver.borrow_and_update().clone();
            match current_state {
                TenantState::Loading | TenantState::Attaching | TenantState::Activating(_) => {
                    // in these states, there's a chance that we can reach ::Active
                    receiver.changed().await.map_err(
                        |_e: tokio::sync::watch::error::RecvError| {
                            WaitToBecomeActiveError::TenantDropped {
                                tenant_id: self.tenant_id,
                            }
                        },
                    )?;
                }
                TenantState::Active { .. } => {
                    return Ok(());
                }
                TenantState::Broken { .. } | TenantState::Stopping => {
                    // There's no chance the tenant can transition back into ::Active
                    return Err(WaitToBecomeActiveError::WillNotBecomeActive {
                        tenant_id: self.tenant_id,
                        state: current_state,
                    });
                }
            }
        }
    }
}

/// Given a Vec of timelines and their ancestors (timeline_id, ancestor_id),
/// perform a topological sort, so that the parent of each timeline comes
/// before the children.
fn tree_sort_timelines(
    timelines: HashMap<TimelineId, TimelineMetadata>,
) -> anyhow::Result<Vec<(TimelineId, TimelineMetadata)>> {
    let mut result = Vec::with_capacity(timelines.len());

    let mut now = Vec::with_capacity(timelines.len());
    // (ancestor, children)
    let mut later: HashMap<TimelineId, Vec<(TimelineId, TimelineMetadata)>> =
        HashMap::with_capacity(timelines.len());

    for (timeline_id, metadata) in timelines {
        if let Some(ancestor_id) = metadata.ancestor_timeline() {
            let children = later.entry(ancestor_id).or_default();
            children.push((timeline_id, metadata));
        } else {
            now.push((timeline_id, metadata));
        }
    }

    while let Some((timeline_id, metadata)) = now.pop() {
        result.push((timeline_id, metadata));
        // All children of this can be loaded now
        if let Some(mut children) = later.remove(&timeline_id) {
            now.append(&mut children);
        }
    }

    // All timelines should be visited now. Unless there were timelines with missing ancestors.
    if !later.is_empty() {
        for (missing_id, orphan_ids) in later {
            for (orphan_id, _) in orphan_ids {
                error!("could not load timeline {orphan_id} because its ancestor timeline {missing_id} could not be loaded");
            }
        }
        bail!("could not load tenant because some timelines are missing ancestors");
    }

    Ok(result)
}

impl Tenant {
    pub fn tenant_specific_overrides(&self) -> TenantConfOpt {
        *self.tenant_conf.read().unwrap()
    }

    pub fn effective_config(&self) -> TenantConf {
        self.tenant_specific_overrides()
            .merge(self.conf.default_tenant_conf)
    }

    pub fn get_checkpoint_distance(&self) -> u64 {
        let tenant_conf = self.tenant_conf.read().unwrap();
        tenant_conf
            .checkpoint_distance
            .unwrap_or(self.conf.default_tenant_conf.checkpoint_distance)
    }

    pub fn get_checkpoint_timeout(&self) -> Duration {
        let tenant_conf = self.tenant_conf.read().unwrap();
        tenant_conf
            .checkpoint_timeout
            .unwrap_or(self.conf.default_tenant_conf.checkpoint_timeout)
    }

    pub fn get_compaction_target_size(&self) -> u64 {
        let tenant_conf = self.tenant_conf.read().unwrap();
        tenant_conf
            .compaction_target_size
            .unwrap_or(self.conf.default_tenant_conf.compaction_target_size)
    }

    pub fn get_compaction_period(&self) -> Duration {
        let tenant_conf = self.tenant_conf.read().unwrap();
        tenant_conf
            .compaction_period
            .unwrap_or(self.conf.default_tenant_conf.compaction_period)
    }

    pub fn get_compaction_threshold(&self) -> usize {
        let tenant_conf = self.tenant_conf.read().unwrap();
        tenant_conf
            .compaction_threshold
            .unwrap_or(self.conf.default_tenant_conf.compaction_threshold)
    }

    pub fn get_gc_horizon(&self) -> u64 {
        let tenant_conf = self.tenant_conf.read().unwrap();
        tenant_conf
            .gc_horizon
            .unwrap_or(self.conf.default_tenant_conf.gc_horizon)
    }

    pub fn get_gc_period(&self) -> Duration {
        let tenant_conf = self.tenant_conf.read().unwrap();
        tenant_conf
            .gc_period
            .unwrap_or(self.conf.default_tenant_conf.gc_period)
    }

    pub fn get_image_creation_threshold(&self) -> usize {
        let tenant_conf = self.tenant_conf.read().unwrap();
        tenant_conf
            .image_creation_threshold
            .unwrap_or(self.conf.default_tenant_conf.image_creation_threshold)
    }

    pub fn get_pitr_interval(&self) -> Duration {
        let tenant_conf = self.tenant_conf.read().unwrap();
        tenant_conf
            .pitr_interval
            .unwrap_or(self.conf.default_tenant_conf.pitr_interval)
    }

    pub fn get_trace_read_requests(&self) -> bool {
        let tenant_conf = self.tenant_conf.read().unwrap();
        tenant_conf
            .trace_read_requests
            .unwrap_or(self.conf.default_tenant_conf.trace_read_requests)
    }

    pub fn get_min_resident_size_override(&self) -> Option<u64> {
        let tenant_conf = self.tenant_conf.read().unwrap();
        tenant_conf
            .min_resident_size_override
            .or(self.conf.default_tenant_conf.min_resident_size_override)
    }

    pub fn set_new_tenant_config(&self, new_tenant_conf: TenantConfOpt) {
        *self.tenant_conf.write().unwrap() = new_tenant_conf;
        // Don't hold self.timelines.lock() during the notifies.
        // There's no risk of deadlock right now, but there could be if we consolidate
        // mutexes in struct Timeline in the future.
        let timelines = self.list_timelines();
        for timeline in timelines {
            timeline.tenant_conf_updated();
        }
    }

    /// Helper function to create a new Timeline struct.
    ///
    /// The returned Timeline is in Loading state. The caller is responsible for
    /// initializing any on-disk state, and for inserting the Timeline to the 'timelines'
    /// map.
    ///
    /// `validate_ancestor == false` is used when a timeline is created for deletion
    /// and we might not have the ancestor present anymore which is fine for to be
    /// deleted timelines.
    fn create_timeline_struct(
        &self,
        new_timeline_id: TimelineId,
        new_metadata: &TimelineMetadata,
        ancestor: Option<Arc<Timeline>>,
        remote_client: Option<RemoteTimelineClient>,
        init_order: Option<&InitializationOrder>,
        cause: CreateTimelineCause,
    ) -> anyhow::Result<Arc<Timeline>> {
        if matches!(cause, CreateTimelineCause::Load) {
            let ancestor_id = new_metadata.ancestor_timeline();
            anyhow::ensure!(
                ancestor_id == ancestor.as_ref().map(|t| t.timeline_id),
                "Timeline's {new_timeline_id} ancestor {ancestor_id:?} was not found"
            );
        }

        let initial_logical_size_can_start = init_order.map(|x| &x.initial_logical_size_can_start);
        let initial_logical_size_attempt = init_order.map(|x| &x.initial_logical_size_attempt);

        let pg_version = new_metadata.pg_version();
        Ok(Timeline::new(
            self.conf,
            Arc::clone(&self.tenant_conf),
            new_metadata,
            ancestor,
            new_timeline_id,
            self.tenant_id,
            Arc::clone(&self.walredo_mgr),
            remote_client,
            pg_version,
            initial_logical_size_can_start.cloned(),
            initial_logical_size_attempt.cloned(),
        ))
    }

    fn new(
        state: TenantState,
        conf: &'static PageServerConf,
        tenant_conf: TenantConfOpt,
        walredo_mgr: Arc<dyn WalRedoManager + Send + Sync>,
        tenant_id: TenantId,
        remote_storage: Option<GenericRemoteStorage>,
    ) -> Tenant {
        let (state, mut rx) = watch::channel(state);

        tokio::spawn(async move {
            let mut current_state: &'static str = From::from(&*rx.borrow_and_update());
            let tid = tenant_id.to_string();
            TENANT_STATE_METRIC
                .with_label_values(&[&tid, current_state])
                .inc();
            loop {
                match rx.changed().await {
                    Ok(()) => {
                        let new_state: &'static str = From::from(&*rx.borrow_and_update());
                        TENANT_STATE_METRIC
                            .with_label_values(&[&tid, current_state])
                            .dec();
                        TENANT_STATE_METRIC
                            .with_label_values(&[&tid, new_state])
                            .inc();

                        current_state = new_state;
                    }
                    Err(_sender_dropped_error) => {
                        info!("Tenant dropped the state updates sender, quitting waiting for tenant state change");
                        return;
                    }
                }
            }
        });

        Tenant {
            tenant_id,
            conf,
            // using now here is good enough approximation to catch tenants with really long
            // activation times.
            loading_started_at: Instant::now(),
            tenant_conf: Arc::new(RwLock::new(tenant_conf)),
            timelines: Mutex::new(HashMap::new()),
            gc_cs: tokio::sync::Mutex::new(()),
            walredo_mgr,
            remote_storage,
            state,
            cached_logical_sizes: tokio::sync::Mutex::new(HashMap::new()),
            cached_synthetic_tenant_size: Arc::new(AtomicU64::new(0)),
            eviction_task_tenant_state: tokio::sync::Mutex::new(EvictionTaskTenantState::default()),
        }
    }

    /// Locate and load config
    pub(super) fn load_tenant_config(
        conf: &'static PageServerConf,
        tenant_id: TenantId,
    ) -> anyhow::Result<TenantConfOpt> {
        let target_config_path = conf.tenant_config_path(tenant_id);
        let target_config_display = target_config_path.display();

        info!("loading tenantconf from {target_config_display}");

        // FIXME If the config file is not found, assume that we're attaching
        // a detached tenant and config is passed via attach command.
        // https://github.com/neondatabase/neon/issues/1555
        if !target_config_path.exists() {
            info!("tenant config not found in {target_config_display}");
            return Ok(TenantConfOpt::default());
        }

        // load and parse file
        let config = fs::read_to_string(&target_config_path).with_context(|| {
            format!("Failed to load config from path '{target_config_display}'")
        })?;

        let toml = config.parse::<toml_edit::Document>().with_context(|| {
            format!("Failed to parse config from file '{target_config_display}' as toml file")
        })?;

        let mut tenant_conf = TenantConfOpt::default();
        for (key, item) in toml.iter() {
            match key {
                "tenant_config" => {
                    tenant_conf = PageServerConf::parse_toml_tenant_conf(item).with_context(|| {
                        format!("Failed to parse config from file '{target_config_display}' as pageserver config")
                    })?;
                }
                _ => bail!("config file {target_config_display} has unrecognized pageserver option '{key}'"),

            }
        }

        Ok(tenant_conf)
    }

    pub(super) fn persist_tenant_config(
        tenant_id: &TenantId,
        target_config_path: &Path,
        tenant_conf: TenantConfOpt,
        creating_tenant: bool,
    ) -> anyhow::Result<()> {
        let _enter = info_span!("saving tenantconf").entered();

        // imitate a try-block with a closure
        let do_persist = |target_config_path: &Path| -> anyhow::Result<()> {
            let target_config_parent = target_config_path.parent().with_context(|| {
                format!(
                    "Config path does not have a parent: {}",
                    target_config_path.display()
                )
            })?;

            info!("persisting tenantconf to {}", target_config_path.display());

            let mut conf_content = r#"# This file contains a specific per-tenant's config.
#  It is read in case of pageserver restart.

[tenant_config]
"#
            .to_string();

            // Convert the config to a toml file.
            conf_content += &toml_edit::ser::to_string(&tenant_conf)?;

            let mut target_config_file = VirtualFile::open_with_options(
                target_config_path,
                OpenOptions::new()
                    .truncate(true) // This needed for overwriting with small config files
                    .write(true)
                    .create_new(creating_tenant)
                    // when creating a new tenant, first_save will be true and `.create(true)` will be
                    // ignored (per rust std docs).
                    //
                    // later when updating the config of created tenant, or persisting config for the
                    // first time for attached tenant, the `.create(true)` is used.
                    .create(true),
            )?;

            target_config_file
                .write(conf_content.as_bytes())
                .context("write toml bytes into file")
                .and_then(|_| target_config_file.sync_all().context("fsync config file"))
                .context("write config file")?;

            // fsync the parent directory to ensure the directory entry is durable.
            // before this was done conditionally on creating_tenant, but these management actions are rare
            // enough to just fsync it always.

            crashsafe::fsync(target_config_parent)?;
            // XXX we're not fsyncing the parent dir, need to do that in case `creating_tenant`
            Ok(())
        };

        // this function is called from creating the tenant and updating the tenant config, which
        // would otherwise share this context, so keep it here in one place.
        do_persist(target_config_path).with_context(|| {
            format!(
                "write tenant {tenant_id} config to {}",
                target_config_path.display()
            )
        })
    }

    //
    // How garbage collection works:
    //
    //                    +--bar------------->
    //                   /
    //             +----+-----foo---------------->
    //            /
    // ----main--+-------------------------->
    //                \
    //                 +-----baz-------->
    //
    //
    // 1. Grab 'gc_cs' mutex to prevent new timelines from being created while Timeline's
    //    `gc_infos` are being refreshed
    // 2. Scan collected timelines, and on each timeline, make note of the
    //    all the points where other timelines have been branched off.
    //    We will refrain from removing page versions at those LSNs.
    // 3. For each timeline, scan all layer files on the timeline.
    //    Remove all files for which a newer file exists and which
    //    don't cover any branch point LSNs.
    //
    // TODO:
    // - if a relation has a non-incremental persistent layer on a child branch, then we
    //   don't need to keep that in the parent anymore. But currently
    //   we do.
    async fn gc_iteration_internal(
        &self,
        target_timeline_id: Option<TimelineId>,
        horizon: u64,
        pitr: Duration,
        ctx: &RequestContext,
    ) -> anyhow::Result<GcResult> {
        let mut totals: GcResult = Default::default();
        let now = Instant::now();

        let gc_timelines = self
            .refresh_gc_info_internal(target_timeline_id, horizon, pitr, ctx)
            .await?;

        utils::failpoint_sleep_millis_async!("gc_iteration_internal_after_getting_gc_timelines");

        // If there is nothing to GC, we don't want any messages in the INFO log.
        if !gc_timelines.is_empty() {
            info!("{} timelines need GC", gc_timelines.len());
        } else {
            debug!("{} timelines need GC", gc_timelines.len());
        }

        // Perform GC for each timeline.
        //
        // Note that we don't hold the GC lock here because we don't want
        // to delay the branch creation task, which requires the GC lock.
        // A timeline GC iteration can be slow because it may need to wait for
        // compaction (both require `layer_removal_cs` lock),
        // but the GC iteration can run concurrently with branch creation.
        //
        // See comments in [`Tenant::branch_timeline`] for more information
        // about why branch creation task can run concurrently with timeline's GC iteration.
        for timeline in gc_timelines {
            if task_mgr::is_shutdown_requested() {
                // We were requested to shut down. Stop and return with the progress we
                // made.
                break;
            }
            let result = timeline.gc().await?;
            totals += result;
        }

        totals.elapsed = now.elapsed();
        Ok(totals)
    }

    /// Refreshes the Timeline::gc_info for all timelines, returning the
    /// vector of timelines which have [`Timeline::get_last_record_lsn`] past
    /// [`Tenant::get_gc_horizon`].
    ///
    /// This is usually executed as part of periodic gc, but can now be triggered more often.
    pub async fn refresh_gc_info(
        &self,
        ctx: &RequestContext,
    ) -> anyhow::Result<Vec<Arc<Timeline>>> {
        // since this method can now be called at different rates than the configured gc loop, it
        // might be that these configuration values get applied faster than what it was previously,
        // since these were only read from the gc task.
        let horizon = self.get_gc_horizon();
        let pitr = self.get_pitr_interval();

        // refresh all timelines
        let target_timeline_id = None;

        self.refresh_gc_info_internal(target_timeline_id, horizon, pitr, ctx)
            .await
    }

    async fn refresh_gc_info_internal(
        &self,
        target_timeline_id: Option<TimelineId>,
        horizon: u64,
        pitr: Duration,
        ctx: &RequestContext,
    ) -> anyhow::Result<Vec<Arc<Timeline>>> {
        // grab mutex to prevent new timelines from being created here.
        let gc_cs = self.gc_cs.lock().await;

        // Scan all timelines. For each timeline, remember the timeline ID and
        // the branch point where it was created.
        let (all_branchpoints, timeline_ids): (BTreeSet<(TimelineId, Lsn)>, _) = {
            let timelines = self.timelines.lock().unwrap();
            let mut all_branchpoints = BTreeSet::new();
            let timeline_ids = {
                if let Some(target_timeline_id) = target_timeline_id.as_ref() {
                    if timelines.get(target_timeline_id).is_none() {
                        bail!("gc target timeline does not exist")
                    }
                };

                timelines
                    .iter()
                    .map(|(timeline_id, timeline_entry)| {
                        if let Some(ancestor_timeline_id) =
                            &timeline_entry.get_ancestor_timeline_id()
                        {
                            // If target_timeline is specified, we only need to know branchpoints of its children
                            if let Some(timeline_id) = target_timeline_id {
                                if ancestor_timeline_id == &timeline_id {
                                    all_branchpoints.insert((
                                        *ancestor_timeline_id,
                                        timeline_entry.get_ancestor_lsn(),
                                    ));
                                }
                            }
                            // Collect branchpoints for all timelines
                            else {
                                all_branchpoints.insert((
                                    *ancestor_timeline_id,
                                    timeline_entry.get_ancestor_lsn(),
                                ));
                            }
                        }

                        *timeline_id
                    })
                    .collect::<Vec<_>>()
            };
            (all_branchpoints, timeline_ids)
        };

        // Ok, we now know all the branch points.
        // Update the GC information for each timeline.
        let mut gc_timelines = Vec::with_capacity(timeline_ids.len());
        for timeline_id in timeline_ids {
            // Timeline is known to be local and loaded.
            let timeline = self
                .get_timeline(timeline_id, false)
                .with_context(|| format!("Timeline {timeline_id} was not found"))?;

            // If target_timeline is specified, ignore all other timelines
            if let Some(target_timeline_id) = target_timeline_id {
                if timeline_id != target_timeline_id {
                    continue;
                }
            }

            if let Some(cutoff) = timeline.get_last_record_lsn().checked_sub(horizon) {
                let branchpoints: Vec<Lsn> = all_branchpoints
                    .range((
                        Included((timeline_id, Lsn(0))),
                        Included((timeline_id, Lsn(u64::MAX))),
                    ))
                    .map(|&x| x.1)
                    .collect();
                timeline
                    .update_gc_info(branchpoints, cutoff, pitr, ctx)
                    .await?;

                gc_timelines.push(timeline);
            }
        }
        drop(gc_cs);
        Ok(gc_timelines)
    }

    /// A substitute for `branch_timeline` for use in unit tests.
    /// The returned timeline will have state value `Active` to make various `anyhow::ensure!()`
    /// calls pass, but, we do not actually call `.activate()` under the hood. So, none of the
    /// timeline background tasks are launched, except the flush loop.
    #[cfg(test)]
    async fn branch_timeline_test(
        &self,
        src_timeline: &Arc<Timeline>,
        dst_id: TimelineId,
        start_lsn: Option<Lsn>,
        ctx: &RequestContext,
    ) -> Result<Arc<Timeline>, CreateTimelineError> {
        let tl = self
            .branch_timeline_impl(src_timeline, dst_id, start_lsn, ctx)
            .await?;
        tl.set_state(TimelineState::Active);
        Ok(tl)
    }

    /// Branch an existing timeline.
    ///
    /// The caller is responsible for activating the returned timeline.
    async fn branch_timeline(
        &self,
        src_timeline: &Arc<Timeline>,
        dst_id: TimelineId,
        start_lsn: Option<Lsn>,
        ctx: &RequestContext,
    ) -> Result<Arc<Timeline>, CreateTimelineError> {
        self.branch_timeline_impl(src_timeline, dst_id, start_lsn, ctx)
            .await
    }

    async fn branch_timeline_impl(
        &self,
        src_timeline: &Arc<Timeline>,
        dst_id: TimelineId,
        start_lsn: Option<Lsn>,
        _ctx: &RequestContext,
    ) -> Result<Arc<Timeline>, CreateTimelineError> {
        let src_id = src_timeline.timeline_id;

        // If no start LSN is specified, we branch the new timeline from the source timeline's last record LSN
        let start_lsn = start_lsn.unwrap_or_else(|| {
            let lsn = src_timeline.get_last_record_lsn();
            info!("branching timeline {dst_id} from timeline {src_id} at last record LSN: {lsn}");
            lsn
        });

        // First acquire the GC lock so that another task cannot advance the GC
        // cutoff in 'gc_info', and make 'start_lsn' invalid, while we are
        // creating the branch.
        let _gc_cs = self.gc_cs.lock().await;

        // Create a placeholder for the new branch. This will error
        // out if the new timeline ID is already in use.
        let timeline_uninit_mark = {
            let timelines = self.timelines.lock().unwrap();
            self.create_timeline_uninit_mark(dst_id, &timelines)?
        };

        // Ensure that `start_lsn` is valid, i.e. the LSN is within the PITR
        // horizon on the source timeline
        //
        // We check it against both the planned GC cutoff stored in 'gc_info',
        // and the 'latest_gc_cutoff' of the last GC that was performed.  The
        // planned GC cutoff in 'gc_info' is normally larger than
        // 'latest_gc_cutoff_lsn', but beware of corner cases like if you just
        // changed the GC settings for the tenant to make the PITR window
        // larger, but some of the data was already removed by an earlier GC
        // iteration.

        // check against last actual 'latest_gc_cutoff' first
        let latest_gc_cutoff_lsn = src_timeline.get_latest_gc_cutoff_lsn();
        src_timeline
            .check_lsn_is_in_scope(start_lsn, &latest_gc_cutoff_lsn)
            .context(format!(
                "invalid branch start lsn: less than latest GC cutoff {}",
                *latest_gc_cutoff_lsn,
            ))
            .map_err(CreateTimelineError::AncestorLsn)?;

        // and then the planned GC cutoff
        {
            let gc_info = src_timeline.gc_info.read().unwrap();
            let cutoff = min(gc_info.pitr_cutoff, gc_info.horizon_cutoff);
            if start_lsn < cutoff {
                return Err(CreateTimelineError::AncestorLsn(anyhow::anyhow!(
                    "invalid branch start lsn: less than planned GC cutoff {cutoff}"
                )));
            }
        }

        //
        // The branch point is valid, and we are still holding the 'gc_cs' lock
        // so that GC cannot advance the GC cutoff until we are finished.
        // Proceed with the branch creation.
        //

        // Determine prev-LSN for the new timeline. We can only determine it if
        // the timeline was branched at the current end of the source timeline.
        let RecordLsn {
            last: src_last,
            prev: src_prev,
        } = src_timeline.get_last_record_rlsn();
        let dst_prev = if src_last == start_lsn {
            Some(src_prev)
        } else {
            None
        };

        // Create the metadata file, noting the ancestor of the new timeline.
        // There is initially no data in it, but all the read-calls know to look
        // into the ancestor.
        let metadata = TimelineMetadata::new(
            start_lsn,
            dst_prev,
            Some(src_id),
            start_lsn,
            *src_timeline.latest_gc_cutoff_lsn.read(), // FIXME: should we hold onto this guard longer?
            src_timeline.initdb_lsn,
            src_timeline.pg_version,
        );

        let uninitialized_timeline = self.prepare_new_timeline(
            dst_id,
            &metadata,
            timeline_uninit_mark,
            start_lsn + 1,
            Some(Arc::clone(src_timeline)),
        )?;

        let new_timeline = uninitialized_timeline.finish_creation()?;

        // Root timeline gets its layers during creation and uploads them along with the metadata.
        // A branch timeline though, when created, can get no writes for some time, hence won't get any layers created.
        // We still need to upload its metadata eagerly: if other nodes `attach` the tenant and miss this timeline, their GC
        // could get incorrect information and remove more layers, than needed.
        // See also https://github.com/neondatabase/neon/issues/3865
        if let Some(remote_client) = new_timeline.remote_client.as_ref() {
            remote_client
                .schedule_index_upload_for_metadata_update(&metadata)
                .context("branch initial metadata upload")?;
        }

        info!("branched timeline {dst_id} from {src_id} at {start_lsn}");

        Ok(new_timeline)
    }

    /// - run initdb to init temporary instance and get bootstrap data
    /// - after initialization complete, remove the temp dir.
    ///
    /// The caller is responsible for activating the returned timeline.
    async fn bootstrap_timeline(
        &self,
        timeline_id: TimelineId,
        pg_version: u32,
        ctx: &RequestContext,
    ) -> anyhow::Result<Arc<Timeline>> {
        let timeline_uninit_mark = {
            let timelines = self.timelines.lock().unwrap();
            self.create_timeline_uninit_mark(timeline_id, &timelines)?
        };
        // create a `tenant/{tenant_id}/timelines/basebackup-{timeline_id}.{TEMP_FILE_SUFFIX}/`
        // temporary directory for basebackup files for the given timeline.
        let initdb_path = path_with_suffix_extension(
            self.conf
                .timelines_path(&self.tenant_id)
                .join(format!("basebackup-{timeline_id}")),
            TEMP_FILE_SUFFIX,
        );

        // an uninit mark was placed before, nothing else can access this timeline files
        // current initdb was not run yet, so remove whatever was left from the previous runs
        if initdb_path.exists() {
            fs::remove_dir_all(&initdb_path).with_context(|| {
                format!(
                    "Failed to remove already existing initdb directory: {}",
                    initdb_path.display()
                )
            })?;
        }
        // Init temporarily repo to get bootstrap data, this creates a directory in the `initdb_path` path
        run_initdb(self.conf, &initdb_path, pg_version)?;
        // this new directory is very temporary, set to remove it immediately after bootstrap, we don't need it
        scopeguard::defer! {
            if let Err(e) = fs::remove_dir_all(&initdb_path) {
                // this is unlikely, but we will remove the directory on pageserver restart or another bootstrap call
                error!("Failed to remove temporary initdb directory '{}': {}", initdb_path.display(), e);
            }
        }
        let pgdata_path = &initdb_path;
        let pgdata_lsn = import_datadir::get_lsn_from_controlfile(pgdata_path)?.align();

        // Import the contents of the data directory at the initial checkpoint
        // LSN, and any WAL after that.
        // Initdb lsn will be equal to last_record_lsn which will be set after import.
        // Because we know it upfront avoid having an option or dummy zero value by passing it to the metadata.
        let new_metadata = TimelineMetadata::new(
            Lsn(0),
            None,
            None,
            Lsn(0),
            pgdata_lsn,
            pgdata_lsn,
            pg_version,
        );
        let raw_timeline = self.prepare_new_timeline(
            timeline_id,
            &new_metadata,
            timeline_uninit_mark,
            pgdata_lsn,
            None,
        )?;

        let tenant_id = raw_timeline.owning_tenant.tenant_id;
        let unfinished_timeline = raw_timeline.raw_timeline()?;

        import_datadir::import_timeline_from_postgres_datadir(
            unfinished_timeline,
            pgdata_path,
            pgdata_lsn,
            ctx,
        )
        .await
        .with_context(|| {
            format!("Failed to import pgdatadir for timeline {tenant_id}/{timeline_id}")
        })?;

        // Flush the new layer files to disk, before we make the timeline as available to
        // the outside world.
        //
        // Flush loop needs to be spawned in order to be able to flush.
        unfinished_timeline.maybe_spawn_flush_loop();

        fail::fail_point!("before-checkpoint-new-timeline", |_| {
            anyhow::bail!("failpoint before-checkpoint-new-timeline");
        });

        unfinished_timeline
            .freeze_and_flush()
            .await
            .with_context(|| {
                format!(
                    "Failed to flush after pgdatadir import for timeline {tenant_id}/{timeline_id}"
                )
            })?;

        // All done!
        let timeline = raw_timeline.finish_creation()?;

        info!(
            "created root timeline {} timeline.lsn {}",
            timeline_id,
            timeline.get_last_record_lsn()
        );

        Ok(timeline)
    }

    /// Creates intermediate timeline structure and its files.
    ///
    /// An empty layer map is initialized, and new data and WAL can be imported starting
    /// at 'disk_consistent_lsn'. After any initial data has been imported, call
    /// `finish_creation` to insert the Timeline into the timelines map and to remove the
    /// uninit mark file.
    fn prepare_new_timeline(
        &self,
        new_timeline_id: TimelineId,
        new_metadata: &TimelineMetadata,
        uninit_mark: TimelineUninitMark,
        start_lsn: Lsn,
        ancestor: Option<Arc<Timeline>>,
    ) -> anyhow::Result<UninitializedTimeline> {
        let tenant_id = self.tenant_id;

        let remote_client = if let Some(remote_storage) = self.remote_storage.as_ref() {
            let remote_client = RemoteTimelineClient::new(
                remote_storage.clone(),
                self.conf,
                tenant_id,
                new_timeline_id,
            );
            remote_client.init_upload_queue_for_empty_remote(new_metadata)?;
            Some(remote_client)
        } else {
            None
        };

        let timeline_struct = self
            .create_timeline_struct(
                new_timeline_id,
                new_metadata,
                ancestor,
                remote_client,
                None,
                CreateTimelineCause::Load,
            )
            .context("Failed to create timeline data structure")?;

        timeline_struct.init_empty_layer_map(start_lsn);

        if let Err(e) =
            self.create_timeline_files(&uninit_mark.timeline_path, new_timeline_id, new_metadata)
        {
            error!("Failed to create initial files for timeline {tenant_id}/{new_timeline_id}, cleaning up: {e:?}");
            cleanup_timeline_directory(uninit_mark);
            return Err(e);
        }

        debug!("Successfully created initial files for timeline {tenant_id}/{new_timeline_id}");

        Ok(UninitializedTimeline::new(
            self,
            new_timeline_id,
            Some((timeline_struct, uninit_mark)),
        ))
    }

    fn create_timeline_files(
        &self,
        timeline_path: &Path,
        new_timeline_id: TimelineId,
        new_metadata: &TimelineMetadata,
    ) -> anyhow::Result<()> {
        crashsafe::create_dir(timeline_path).context("Failed to create timeline directory")?;

        fail::fail_point!("after-timeline-uninit-mark-creation", |_| {
            anyhow::bail!("failpoint after-timeline-uninit-mark-creation");
        });

        save_metadata(
            self.conf,
            new_timeline_id,
            self.tenant_id,
            new_metadata,
            true,
        )
        .context("Failed to create timeline metadata")?;
        Ok(())
    }

    /// Attempts to create an uninit mark file for the timeline initialization.
    /// Bails, if the timeline is already loaded into the memory (i.e. initialized before), or the uninit mark file already exists.
    ///
    /// This way, we need to hold the timelines lock only for small amount of time during the mark check/creation per timeline init.
    fn create_timeline_uninit_mark(
        &self,
        timeline_id: TimelineId,
        timelines: &MutexGuard<HashMap<TimelineId, Arc<Timeline>>>,
    ) -> anyhow::Result<TimelineUninitMark> {
        let tenant_id = self.tenant_id;

        anyhow::ensure!(
            timelines.get(&timeline_id).is_none(),
            "Timeline {tenant_id}/{timeline_id} already exists in pageserver's memory"
        );
        let timeline_path = self.conf.timeline_path(&timeline_id, &tenant_id);
        anyhow::ensure!(
            !timeline_path.exists(),
            "Timeline {} already exists, cannot create its uninit mark file",
            timeline_path.display()
        );

        let uninit_mark_path = self
            .conf
            .timeline_uninit_mark_file_path(tenant_id, timeline_id);
        fs::File::create(&uninit_mark_path)
            .context("Failed to create uninit mark file")
            .and_then(|_| {
                crashsafe::fsync_file_and_parent(&uninit_mark_path)
                    .context("Failed to fsync uninit mark file")
            })
            .with_context(|| {
                format!("Failed to crate uninit mark for timeline {tenant_id}/{timeline_id}")
            })?;

        let uninit_mark = TimelineUninitMark::new(uninit_mark_path, timeline_path);

        Ok(uninit_mark)
    }

    /// Gathers inputs from all of the timelines to produce a sizing model input.
    ///
    /// Future is cancellation safe. Only one calculation can be running at once per tenant.
    #[instrument(skip_all, fields(tenant_id=%self.tenant_id))]
    pub async fn gather_size_inputs(
        &self,
        // `max_retention_period` overrides the cutoff that is used to calculate the size
        // (only if it is shorter than the real cutoff).
        max_retention_period: Option<u64>,
        cause: LogicalSizeCalculationCause,
        ctx: &RequestContext,
    ) -> anyhow::Result<size::ModelInputs> {
        let logical_sizes_at_once = self
            .conf
            .concurrent_tenant_size_logical_size_queries
            .inner();

        // TODO: Having a single mutex block concurrent reads is not great for performance.
        //
        // But the only case where we need to run multiple of these at once is when we
        // request a size for a tenant manually via API, while another background calculation
        // is in progress (which is not a common case).
        //
        // See more for on the issue #2748 condenced out of the initial PR review.
        let mut shared_cache = self.cached_logical_sizes.lock().await;

        size::gather_inputs(
            self,
            logical_sizes_at_once,
            max_retention_period,
            &mut shared_cache,
            cause,
            ctx,
        )
        .await
    }

    /// Calculate synthetic tenant size and cache the result.
    /// This is periodically called by background worker.
    /// result is cached in tenant struct
    #[instrument(skip_all, fields(tenant_id=%self.tenant_id))]
    pub async fn calculate_synthetic_size(
        &self,
        cause: LogicalSizeCalculationCause,
        ctx: &RequestContext,
    ) -> anyhow::Result<u64> {
        let inputs = self.gather_size_inputs(None, cause, ctx).await?;

        let size = inputs.calculate()?;

        self.set_cached_synthetic_size(size);

        Ok(size)
    }

    /// Cache given synthetic size and update the metric value
    pub fn set_cached_synthetic_size(&self, size: u64) {
        self.cached_synthetic_tenant_size
            .store(size, Ordering::Relaxed);

        TENANT_SYNTHETIC_SIZE_METRIC
            .get_metric_with_label_values(&[&self.tenant_id.to_string()])
            .unwrap()
            .set(size);
    }

    pub fn get_cached_synthetic_size(&self) -> u64 {
        self.cached_synthetic_tenant_size.load(Ordering::Relaxed)
    }
}

fn remove_timeline_and_uninit_mark(timeline_dir: &Path, uninit_mark: &Path) -> anyhow::Result<()> {
    fs::remove_dir_all(timeline_dir)
        .or_else(|e| {
            if e.kind() == std::io::ErrorKind::NotFound {
                // we can leave the uninit mark without a timeline dir,
                // just remove the mark then
                Ok(())
            } else {
                Err(e)
            }
        })
        .with_context(|| {
            format!(
                "Failed to remove unit marked timeline directory {}",
                timeline_dir.display()
            )
        })?;
    fs::remove_file(uninit_mark).with_context(|| {
        format!(
            "Failed to remove timeline uninit mark file {}",
            uninit_mark.display()
        )
    })?;

    Ok(())
}

pub(crate) enum CreateTenantFilesMode {
    Create,
    Attach,
}

pub(crate) fn create_tenant_files(
    conf: &'static PageServerConf,
    tenant_conf: TenantConfOpt,
    tenant_id: TenantId,
    mode: CreateTenantFilesMode,
) -> anyhow::Result<PathBuf> {
    let target_tenant_directory = conf.tenant_path(&tenant_id);
    anyhow::ensure!(
        !target_tenant_directory
            .try_exists()
            .context("check existence of tenant directory")?,
        "tenant directory already exists",
    );

    let temporary_tenant_dir =
        path_with_suffix_extension(&target_tenant_directory, TEMP_FILE_SUFFIX);
    debug!(
        "Creating temporary directory structure in {}",
        temporary_tenant_dir.display()
    );

    // top-level dir may exist if we are creating it through CLI
    crashsafe::create_dir_all(&temporary_tenant_dir).with_context(|| {
        format!(
            "could not create temporary tenant directory {}",
            temporary_tenant_dir.display()
        )
    })?;

    let creation_result = try_create_target_tenant_dir(
        conf,
        tenant_conf,
        tenant_id,
        mode,
        &temporary_tenant_dir,
        &target_tenant_directory,
    );

    if creation_result.is_err() {
        error!("Failed to create directory structure for tenant {tenant_id}, cleaning tmp data");
        if let Err(e) = fs::remove_dir_all(&temporary_tenant_dir) {
            error!("Failed to remove temporary tenant directory {temporary_tenant_dir:?}: {e}")
        } else if let Err(e) = crashsafe::fsync(&temporary_tenant_dir) {
            error!(
                "Failed to fsync removed temporary tenant directory {temporary_tenant_dir:?}: {e}"
            )
        }
    }

    creation_result?;

    Ok(target_tenant_directory)
}

fn try_create_target_tenant_dir(
    conf: &'static PageServerConf,
    tenant_conf: TenantConfOpt,
    tenant_id: TenantId,
    mode: CreateTenantFilesMode,
    temporary_tenant_dir: &Path,
    target_tenant_directory: &Path,
) -> Result<(), anyhow::Error> {
    match mode {
        CreateTenantFilesMode::Create => {} // needs no attach marker, writing tenant conf + atomic rename of dir is good enough
        CreateTenantFilesMode::Attach => {
            let attach_marker_path = temporary_tenant_dir.join(TENANT_ATTACHING_MARKER_FILENAME);
            let file = std::fs::OpenOptions::new()
                .create_new(true)
                .write(true)
                .open(&attach_marker_path)
                .with_context(|| {
                    format!("could not create attach marker file {attach_marker_path:?}")
                })?;
            file.sync_all().with_context(|| {
                format!("could not sync attach marker file: {attach_marker_path:?}")
            })?;
            // fsync of the directory in which the file resides comes later in this function
        }
    }

    let temporary_tenant_timelines_dir = rebase_directory(
        &conf.timelines_path(&tenant_id),
        target_tenant_directory,
        temporary_tenant_dir,
    )
    .with_context(|| format!("resolve tenant {tenant_id} temporary timelines dir"))?;
    let temporary_tenant_config_path = rebase_directory(
        &conf.tenant_config_path(tenant_id),
        target_tenant_directory,
        temporary_tenant_dir,
    )
    .with_context(|| format!("resolve tenant {tenant_id} temporary config path"))?;

    Tenant::persist_tenant_config(&tenant_id, &temporary_tenant_config_path, tenant_conf, true)?;

    crashsafe::create_dir(&temporary_tenant_timelines_dir).with_context(|| {
        format!(
            "create tenant {} temporary timelines directory {}",
            tenant_id,
            temporary_tenant_timelines_dir.display()
        )
    })?;
    fail::fail_point!("tenant-creation-before-tmp-rename", |_| {
        anyhow::bail!("failpoint tenant-creation-before-tmp-rename");
    });

    // Make sure the current tenant directory entries are durable before renaming.
    // Without this, a crash may reorder any of the directory entry creations above.
    crashsafe::fsync(temporary_tenant_dir)
        .with_context(|| format!("sync temporary tenant directory {temporary_tenant_dir:?}"))?;

    fs::rename(temporary_tenant_dir, target_tenant_directory).with_context(|| {
        format!(
            "move tenant {} temporary directory {} into the permanent one {}",
            tenant_id,
            temporary_tenant_dir.display(),
            target_tenant_directory.display()
        )
    })?;
    let target_dir_parent = target_tenant_directory.parent().with_context(|| {
        format!(
            "get tenant {} dir parent for {}",
            tenant_id,
            target_tenant_directory.display()
        )
    })?;
    crashsafe::fsync(target_dir_parent).with_context(|| {
        format!(
            "fsync renamed directory's parent {} for tenant {}",
            target_dir_parent.display(),
            tenant_id,
        )
    })?;

    Ok(())
}

fn rebase_directory(original_path: &Path, base: &Path, new_base: &Path) -> anyhow::Result<PathBuf> {
    let relative_path = original_path.strip_prefix(base).with_context(|| {
        format!(
            "Failed to strip base prefix '{}' off path '{}'",
            base.display(),
            original_path.display()
        )
    })?;
    Ok(new_base.join(relative_path))
}

/// Create the cluster temporarily in 'initdbpath' directory inside the repository
/// to get bootstrap data for timeline initialization.
fn run_initdb(
    conf: &'static PageServerConf,
    initdb_target_dir: &Path,
    pg_version: u32,
) -> anyhow::Result<()> {
    let initdb_bin_path = conf.pg_bin_dir(pg_version)?.join("initdb");
    let initdb_lib_dir = conf.pg_lib_dir(pg_version)?;
    info!(
        "running {} in {}, libdir: {}",
        initdb_bin_path.display(),
        initdb_target_dir.display(),
        initdb_lib_dir.display(),
    );

    let initdb_output = Command::new(&initdb_bin_path)
        .args(["-D", &initdb_target_dir.to_string_lossy()])
        .args(["-U", &conf.superuser])
        .args(["-E", "utf8"])
        .arg("--no-instructions")
        // This is only used for a temporary installation that is deleted shortly after,
        // so no need to fsync it
        .arg("--no-sync")
        .env_clear()
        .env("LD_LIBRARY_PATH", &initdb_lib_dir)
        .env("DYLD_LIBRARY_PATH", &initdb_lib_dir)
        .stdout(Stdio::null())
        .output()
        .with_context(|| {
            format!(
                "failed to execute {} at target dir {}",
                initdb_bin_path.display(),
                initdb_target_dir.display()
            )
        })?;
    if !initdb_output.status.success() {
        bail!(
            "initdb failed: '{}'",
            String::from_utf8_lossy(&initdb_output.stderr)
        );
    }

    Ok(())
}

impl Drop for Tenant {
    fn drop(&mut self) {
        remove_tenant_metrics(&self.tenant_id);
    }
}
/// Dump contents of a layer file to stdout.
pub fn dump_layerfile_from_path(
    path: &Path,
    verbose: bool,
    ctx: &RequestContext,
) -> anyhow::Result<()> {
    use std::os::unix::fs::FileExt;

    // All layer files start with a two-byte "magic" value, to identify the kind of
    // file.
    let file = File::open(path)?;
    let mut header_buf = [0u8; 2];
    file.read_exact_at(&mut header_buf, 0)?;

    match u16::from_be_bytes(header_buf) {
        crate::IMAGE_FILE_MAGIC => ImageLayer::new_for_path(path, file)?.dump(verbose, ctx)?,
        crate::DELTA_FILE_MAGIC => DeltaLayer::new_for_path(path, file)?.dump(verbose, ctx)?,
        magic => bail!("unrecognized magic identifier: {:?}", magic),
    }

    Ok(())
}

#[cfg(test)]
pub mod harness {
    use bytes::{Bytes, BytesMut};
    use once_cell::sync::OnceCell;
    use std::sync::Arc;
    use std::{fs, path::PathBuf};
    use utils::logging;
    use utils::lsn::Lsn;

    use crate::{
        config::PageServerConf,
        repository::Key,
        tenant::Tenant,
        walrecord::NeonWalRecord,
        walredo::{WalRedoError, WalRedoManager},
    };

    use super::*;
    use crate::tenant::config::{TenantConf, TenantConfOpt};
    use hex_literal::hex;
    use utils::id::{TenantId, TimelineId};

    pub const TIMELINE_ID: TimelineId =
        TimelineId::from_array(hex!("11223344556677881122334455667788"));
    pub const NEW_TIMELINE_ID: TimelineId =
        TimelineId::from_array(hex!("AA223344556677881122334455667788"));

    /// Convenience function to create a page image with given string as the only content
    #[allow(non_snake_case)]
    pub fn TEST_IMG(s: &str) -> Bytes {
        let mut buf = BytesMut::new();
        buf.extend_from_slice(s.as_bytes());
        buf.resize(64, 0);

        buf.freeze()
    }

    impl From<TenantConf> for TenantConfOpt {
        fn from(tenant_conf: TenantConf) -> Self {
            Self {
                checkpoint_distance: Some(tenant_conf.checkpoint_distance),
                checkpoint_timeout: Some(tenant_conf.checkpoint_timeout),
                compaction_target_size: Some(tenant_conf.compaction_target_size),
                compaction_period: Some(tenant_conf.compaction_period),
                compaction_threshold: Some(tenant_conf.compaction_threshold),
                gc_horizon: Some(tenant_conf.gc_horizon),
                gc_period: Some(tenant_conf.gc_period),
                image_creation_threshold: Some(tenant_conf.image_creation_threshold),
                pitr_interval: Some(tenant_conf.pitr_interval),
                walreceiver_connect_timeout: Some(tenant_conf.walreceiver_connect_timeout),
                lagging_wal_timeout: Some(tenant_conf.lagging_wal_timeout),
                max_lsn_wal_lag: Some(tenant_conf.max_lsn_wal_lag),
                trace_read_requests: Some(tenant_conf.trace_read_requests),
                eviction_policy: Some(tenant_conf.eviction_policy),
                min_resident_size_override: tenant_conf.min_resident_size_override,
                evictions_low_residence_duration_metric_threshold: Some(
                    tenant_conf.evictions_low_residence_duration_metric_threshold,
                ),
                gc_feedback: Some(tenant_conf.gc_feedback),
            }
        }
    }

    pub struct TenantHarness {
        pub conf: &'static PageServerConf,
        pub tenant_conf: TenantConf,
        pub tenant_id: TenantId,
    }

    static LOG_HANDLE: OnceCell<()> = OnceCell::new();

    impl TenantHarness {
        pub fn create(test_name: &'static str) -> anyhow::Result<Self> {
            LOG_HANDLE.get_or_init(|| {
                logging::init(
                    logging::LogFormat::Test,
                    // enable it in case in case the tests exercise code paths that use
                    // debug_assert_current_span_has_tenant_and_timeline_id
                    logging::TracingErrorLayerEnablement::EnableWithRustLogFilter,
                )
                .expect("Failed to init test logging")
            });

            let repo_dir = PageServerConf::test_repo_dir(test_name);
            let _ = fs::remove_dir_all(&repo_dir);
            fs::create_dir_all(&repo_dir)?;

            let conf = PageServerConf::dummy_conf(repo_dir);
            // Make a static copy of the config. This can never be free'd, but that's
            // OK in a test.
            let conf: &'static PageServerConf = Box::leak(Box::new(conf));

            // Disable automatic GC and compaction to make the unit tests more deterministic.
            // The tests perform them manually if needed.
            let tenant_conf = TenantConf {
                gc_period: Duration::ZERO,
                compaction_period: Duration::ZERO,
                ..TenantConf::default()
            };

            let tenant_id = TenantId::generate();
            fs::create_dir_all(conf.tenant_path(&tenant_id))?;
            fs::create_dir_all(conf.timelines_path(&tenant_id))?;

            Ok(Self {
                conf,
                tenant_conf,
                tenant_id,
            })
        }

        pub async fn load(&self) -> (Arc<Tenant>, RequestContext) {
            let ctx = RequestContext::new(TaskKind::UnitTest, DownloadBehavior::Error);
            (
                self.try_load(&ctx)
                    .await
                    .expect("failed to load test tenant"),
                ctx,
            )
        }

        pub async fn try_load(&self, ctx: &RequestContext) -> anyhow::Result<Arc<Tenant>> {
            let walredo_mgr = Arc::new(TestRedoManager);

            let tenant = Arc::new(Tenant::new(
                TenantState::Loading,
                self.conf,
                TenantConfOpt::from(self.tenant_conf),
                walredo_mgr,
                self.tenant_id,
                None,
            ));
            tenant
                .load(None, ctx)
                .instrument(info_span!("try_load", tenant_id=%self.tenant_id))
                .await?;

            // TODO reuse Tenant::activate (needs broker)
            tenant.state.send_replace(TenantState::Active);
            for timeline in tenant.timelines.lock().unwrap().values() {
                timeline.set_state(TimelineState::Active);
            }
            Ok(tenant)
        }

        pub fn timeline_path(&self, timeline_id: &TimelineId) -> PathBuf {
            self.conf.timeline_path(timeline_id, &self.tenant_id)
        }
    }

    // Mock WAL redo manager that doesn't do much
    pub struct TestRedoManager;

    impl WalRedoManager for TestRedoManager {
        fn request_redo(
            &self,
            key: Key,
            lsn: Lsn,
            base_img: Option<(Lsn, Bytes)>,
            records: Vec<(Lsn, NeonWalRecord)>,
            _pg_version: u32,
        ) -> Result<Bytes, WalRedoError> {
            let s = format!(
                "redo for {} to get to {}, with {} and {} records",
                key,
                lsn,
                if base_img.is_some() {
                    "base image"
                } else {
                    "no base image"
                },
                records.len()
            );
            println!("{s}");

            Ok(TEST_IMG(&s))
        }
    }
}

#[cfg(test)]
mod tests {
    use super::*;
    use crate::keyspace::KeySpaceAccum;
    use crate::repository::{Key, Value};
    use crate::tenant::harness::*;
    use crate::DEFAULT_PG_VERSION;
    use crate::METADATA_FILE_NAME;
    use bytes::BytesMut;
    use hex_literal::hex;
    use once_cell::sync::Lazy;
    use rand::{thread_rng, Rng};

    static TEST_KEY: Lazy<Key> =
        Lazy::new(|| Key::from_slice(&hex!("112222222233333333444444445500000001")));

    #[tokio::test]
    async fn test_basic() -> anyhow::Result<()> {
        let (tenant, ctx) = TenantHarness::create("test_basic")?.load().await;
        let tline = tenant
            .create_test_timeline(TIMELINE_ID, Lsn(0x08), DEFAULT_PG_VERSION, &ctx)
            .await?;

        let writer = tline.writer().await;
        writer
            .put(*TEST_KEY, Lsn(0x10), &Value::Image(TEST_IMG("foo at 0x10")))
            .await?;
        writer.finish_write(Lsn(0x10));
        drop(writer);

        let writer = tline.writer().await;
        writer
            .put(*TEST_KEY, Lsn(0x20), &Value::Image(TEST_IMG("foo at 0x20")))
            .await?;
        writer.finish_write(Lsn(0x20));
        drop(writer);

        assert_eq!(
            tline.get(*TEST_KEY, Lsn(0x10), &ctx).await?,
            TEST_IMG("foo at 0x10")
        );
        assert_eq!(
            tline.get(*TEST_KEY, Lsn(0x1f), &ctx).await?,
            TEST_IMG("foo at 0x10")
        );
        assert_eq!(
            tline.get(*TEST_KEY, Lsn(0x20), &ctx).await?,
            TEST_IMG("foo at 0x20")
        );

        Ok(())
    }

    #[tokio::test]
    async fn no_duplicate_timelines() -> anyhow::Result<()> {
        let (tenant, ctx) = TenantHarness::create("no_duplicate_timelines")?
            .load()
            .await;
        let _ = tenant
            .create_test_timeline(TIMELINE_ID, Lsn(0x10), DEFAULT_PG_VERSION, &ctx)
            .await?;

        match tenant.create_empty_timeline(TIMELINE_ID, Lsn(0x10), DEFAULT_PG_VERSION, &ctx) {
            Ok(_) => panic!("duplicate timeline creation should fail"),
            Err(e) => assert_eq!(
                e.to_string(),
                format!(
                    "Timeline {}/{} already exists in pageserver's memory",
                    tenant.tenant_id, TIMELINE_ID
                )
            ),
        }

        Ok(())
    }

    /// Convenience function to create a page image with given string as the only content
    pub fn test_value(s: &str) -> Value {
        let mut buf = BytesMut::new();
        buf.extend_from_slice(s.as_bytes());
        Value::Image(buf.freeze())
    }

    ///
    /// Test branch creation
    ///
    #[tokio::test]
    async fn test_branch() -> anyhow::Result<()> {
        use std::str::from_utf8;

        let (tenant, ctx) = TenantHarness::create("test_branch")?.load().await;
        let tline = tenant
            .create_test_timeline(TIMELINE_ID, Lsn(0x10), DEFAULT_PG_VERSION, &ctx)
            .await?;
        let writer = tline.writer().await;

        #[allow(non_snake_case)]
        let TEST_KEY_A: Key = Key::from_hex("112222222233333333444444445500000001").unwrap();
        #[allow(non_snake_case)]
        let TEST_KEY_B: Key = Key::from_hex("112222222233333333444444445500000002").unwrap();

        // Insert a value on the timeline
        writer
            .put(TEST_KEY_A, Lsn(0x20), &test_value("foo at 0x20"))
            .await?;
        writer
            .put(TEST_KEY_B, Lsn(0x20), &test_value("foobar at 0x20"))
            .await?;
        writer.finish_write(Lsn(0x20));

        writer
            .put(TEST_KEY_A, Lsn(0x30), &test_value("foo at 0x30"))
            .await?;
        writer.finish_write(Lsn(0x30));
        writer
            .put(TEST_KEY_A, Lsn(0x40), &test_value("foo at 0x40"))
            .await?;
        writer.finish_write(Lsn(0x40));

        //assert_current_logical_size(&tline, Lsn(0x40));

        // Branch the history, modify relation differently on the new timeline
        tenant
            .branch_timeline_test(&tline, NEW_TIMELINE_ID, Some(Lsn(0x30)), &ctx)
            .await?;
        let newtline = tenant
            .get_timeline(NEW_TIMELINE_ID, true)
            .expect("Should have a local timeline");
        let new_writer = newtline.writer().await;
        new_writer
            .put(TEST_KEY_A, Lsn(0x40), &test_value("bar at 0x40"))
            .await?;
        new_writer.finish_write(Lsn(0x40));

        // Check page contents on both branches
        assert_eq!(
            from_utf8(&tline.get(TEST_KEY_A, Lsn(0x40), &ctx).await?)?,
            "foo at 0x40"
        );
        assert_eq!(
            from_utf8(&newtline.get(TEST_KEY_A, Lsn(0x40), &ctx).await?)?,
            "bar at 0x40"
        );
        assert_eq!(
            from_utf8(&newtline.get(TEST_KEY_B, Lsn(0x40), &ctx).await?)?,
            "foobar at 0x20"
        );

        //assert_current_logical_size(&tline, Lsn(0x40));

        Ok(())
    }

    async fn make_some_layers(tline: &Timeline, start_lsn: Lsn) -> anyhow::Result<()> {
        let mut lsn = start_lsn;
        #[allow(non_snake_case)]
        {
            let writer = tline.writer().await;
            // Create a relation on the timeline
            writer
                .put(
                    *TEST_KEY,
                    lsn,
                    &Value::Image(TEST_IMG(&format!("foo at {}", lsn))),
                )
                .await?;
            writer.finish_write(lsn);
            lsn += 0x10;
            writer
                .put(
                    *TEST_KEY,
                    lsn,
                    &Value::Image(TEST_IMG(&format!("foo at {}", lsn))),
                )
                .await?;
            writer.finish_write(lsn);
            lsn += 0x10;
        }
        tline.freeze_and_flush().await?;
        {
            let writer = tline.writer().await;
            writer
                .put(
                    *TEST_KEY,
                    lsn,
                    &Value::Image(TEST_IMG(&format!("foo at {}", lsn))),
                )
                .await?;
            writer.finish_write(lsn);
            lsn += 0x10;
            writer
                .put(
                    *TEST_KEY,
                    lsn,
                    &Value::Image(TEST_IMG(&format!("foo at {}", lsn))),
                )
                .await?;
            writer.finish_write(lsn);
        }
        tline.freeze_and_flush().await
    }

    #[tokio::test]
    async fn test_prohibit_branch_creation_on_garbage_collected_data() -> anyhow::Result<()> {
        let (tenant, ctx) =
            TenantHarness::create("test_prohibit_branch_creation_on_garbage_collected_data")?
                .load()
                .await;
        let tline = tenant
            .create_test_timeline(TIMELINE_ID, Lsn(0x10), DEFAULT_PG_VERSION, &ctx)
            .await?;
        make_some_layers(tline.as_ref(), Lsn(0x20)).await?;

        // this removes layers before lsn 40 (50 minus 10), so there are two remaining layers, image and delta for 31-50
        // FIXME: this doesn't actually remove any layer currently, given how the flushing
        // and compaction works. But it does set the 'cutoff' point so that the cross check
        // below should fail.
        tenant
            .gc_iteration(Some(TIMELINE_ID), 0x10, Duration::ZERO, &ctx)
            .await?;

        // try to branch at lsn 25, should fail because we already garbage collected the data
        match tenant
            .branch_timeline_test(&tline, NEW_TIMELINE_ID, Some(Lsn(0x25)), &ctx)
            .await
        {
            Ok(_) => panic!("branching should have failed"),
            Err(err) => {
                let CreateTimelineError::AncestorLsn(err) = err else {
                    panic!("wrong error type")
                };
                assert!(err.to_string().contains("invalid branch start lsn"));
                assert!(err
                    .source()
                    .unwrap()
                    .to_string()
                    .contains("we might've already garbage collected needed data"))
            }
        }

        Ok(())
    }

    #[tokio::test]
    async fn test_prohibit_branch_creation_on_pre_initdb_lsn() -> anyhow::Result<()> {
        let (tenant, ctx) =
            TenantHarness::create("test_prohibit_branch_creation_on_pre_initdb_lsn")?
                .load()
                .await;

        let tline = tenant
            .create_test_timeline(TIMELINE_ID, Lsn(0x50), DEFAULT_PG_VERSION, &ctx)
            .await?;
        // try to branch at lsn 0x25, should fail because initdb lsn is 0x50
        match tenant
            .branch_timeline_test(&tline, NEW_TIMELINE_ID, Some(Lsn(0x25)), &ctx)
            .await
        {
            Ok(_) => panic!("branching should have failed"),
            Err(err) => {
                let CreateTimelineError::AncestorLsn(err) = err else {
                    panic!("wrong error type");
                };
                assert!(&err.to_string().contains("invalid branch start lsn"));
                assert!(&err
                    .source()
                    .unwrap()
                    .to_string()
                    .contains("is earlier than latest GC horizon"));
            }
        }

        Ok(())
    }

    /*
    // FIXME: This currently fails to error out. Calling GC doesn't currently
    // remove the old value, we'd need to work a little harder
    #[tokio::test]
    async fn test_prohibit_get_for_garbage_collected_data() -> anyhow::Result<()> {
        let repo =
            RepoHarness::create("test_prohibit_get_for_garbage_collected_data")?
            .load();

        let tline = repo.create_empty_timeline(TIMELINE_ID, Lsn(0), DEFAULT_PG_VERSION)?;
        make_some_layers(tline.as_ref(), Lsn(0x20)).await?;

        repo.gc_iteration(Some(TIMELINE_ID), 0x10, Duration::ZERO)?;
        let latest_gc_cutoff_lsn = tline.get_latest_gc_cutoff_lsn();
        assert!(*latest_gc_cutoff_lsn > Lsn(0x25));
        match tline.get(*TEST_KEY, Lsn(0x25)) {
            Ok(_) => panic!("request for page should have failed"),
            Err(err) => assert!(err.to_string().contains("not found at")),
        }
        Ok(())
    }
     */

    #[tokio::test]
    async fn test_get_branchpoints_from_an_inactive_timeline() -> anyhow::Result<()> {
        let (tenant, ctx) =
            TenantHarness::create("test_get_branchpoints_from_an_inactive_timeline")?
                .load()
                .await;
        let tline = tenant
            .create_test_timeline(TIMELINE_ID, Lsn(0x10), DEFAULT_PG_VERSION, &ctx)
            .await?;
        make_some_layers(tline.as_ref(), Lsn(0x20)).await?;

        tenant
            .branch_timeline_test(&tline, NEW_TIMELINE_ID, Some(Lsn(0x40)), &ctx)
            .await?;
        let newtline = tenant
            .get_timeline(NEW_TIMELINE_ID, true)
            .expect("Should have a local timeline");

        make_some_layers(newtline.as_ref(), Lsn(0x60)).await?;

        tline.set_broken("test".to_owned());

        tenant
            .gc_iteration(Some(TIMELINE_ID), 0x10, Duration::ZERO, &ctx)
            .await?;

        // The branchpoints should contain all timelines, even ones marked
        // as Broken.
        {
            let branchpoints = &tline.gc_info.read().unwrap().retain_lsns;
            assert_eq!(branchpoints.len(), 1);
            assert_eq!(branchpoints[0], Lsn(0x40));
        }

        // You can read the key from the child branch even though the parent is
        // Broken, as long as you don't need to access data from the parent.
        assert_eq!(
            newtline.get(*TEST_KEY, Lsn(0x70), &ctx).await?,
            TEST_IMG(&format!("foo at {}", Lsn(0x70)))
        );

        // This needs to traverse to the parent, and fails.
        let err = newtline.get(*TEST_KEY, Lsn(0x50), &ctx).await.unwrap_err();
        assert!(err
            .to_string()
            .contains("will not become active. Current state: Broken"));

        Ok(())
    }

    #[tokio::test]
    async fn test_retain_data_in_parent_which_is_needed_for_child() -> anyhow::Result<()> {
        let (tenant, ctx) =
            TenantHarness::create("test_retain_data_in_parent_which_is_needed_for_child")?
                .load()
                .await;
        let tline = tenant
            .create_test_timeline(TIMELINE_ID, Lsn(0x10), DEFAULT_PG_VERSION, &ctx)
            .await?;
        make_some_layers(tline.as_ref(), Lsn(0x20)).await?;

        tenant
            .branch_timeline_test(&tline, NEW_TIMELINE_ID, Some(Lsn(0x40)), &ctx)
            .await?;
        let newtline = tenant
            .get_timeline(NEW_TIMELINE_ID, true)
            .expect("Should have a local timeline");
        // this removes layers before lsn 40 (50 minus 10), so there are two remaining layers, image and delta for 31-50
        tenant
            .gc_iteration(Some(TIMELINE_ID), 0x10, Duration::ZERO, &ctx)
            .await?;
        assert!(newtline.get(*TEST_KEY, Lsn(0x25), &ctx).await.is_ok());

        Ok(())
    }
    #[tokio::test]
    async fn test_parent_keeps_data_forever_after_branching() -> anyhow::Result<()> {
        let (tenant, ctx) =
            TenantHarness::create("test_parent_keeps_data_forever_after_branching")?
                .load()
                .await;
        let tline = tenant
            .create_test_timeline(TIMELINE_ID, Lsn(0x10), DEFAULT_PG_VERSION, &ctx)
            .await?;
        make_some_layers(tline.as_ref(), Lsn(0x20)).await?;

        tenant
            .branch_timeline_test(&tline, NEW_TIMELINE_ID, Some(Lsn(0x40)), &ctx)
            .await?;
        let newtline = tenant
            .get_timeline(NEW_TIMELINE_ID, true)
            .expect("Should have a local timeline");

        make_some_layers(newtline.as_ref(), Lsn(0x60)).await?;

        // run gc on parent
        tenant
            .gc_iteration(Some(TIMELINE_ID), 0x10, Duration::ZERO, &ctx)
            .await?;

        // Check that the data is still accessible on the branch.
        assert_eq!(
            newtline.get(*TEST_KEY, Lsn(0x50), &ctx).await?,
            TEST_IMG(&format!("foo at {}", Lsn(0x40)))
        );

        Ok(())
    }

    #[tokio::test]
    async fn timeline_load() -> anyhow::Result<()> {
        const TEST_NAME: &str = "timeline_load";
        let harness = TenantHarness::create(TEST_NAME)?;
        {
            let (tenant, ctx) = harness.load().await;
            let tline = tenant
                .create_test_timeline(TIMELINE_ID, Lsn(0x7000), DEFAULT_PG_VERSION, &ctx)
                .await?;
            make_some_layers(tline.as_ref(), Lsn(0x8000)).await?;
        }

        let (tenant, _ctx) = harness.load().await;
        tenant
            .get_timeline(TIMELINE_ID, true)
            .expect("cannot load timeline");

        Ok(())
    }

    #[tokio::test]
    async fn timeline_load_with_ancestor() -> anyhow::Result<()> {
        const TEST_NAME: &str = "timeline_load_with_ancestor";
        let harness = TenantHarness::create(TEST_NAME)?;
        // create two timelines
        {
            let (tenant, ctx) = harness.load().await;
            let tline = tenant
                .create_test_timeline(TIMELINE_ID, Lsn(0x10), DEFAULT_PG_VERSION, &ctx)
                .await?;

            make_some_layers(tline.as_ref(), Lsn(0x20)).await?;

            let child_tline = tenant
                .branch_timeline_test(&tline, NEW_TIMELINE_ID, Some(Lsn(0x40)), &ctx)
                .await?;
            child_tline.set_state(TimelineState::Active);

            let newtline = tenant
                .get_timeline(NEW_TIMELINE_ID, true)
                .expect("Should have a local timeline");

            make_some_layers(newtline.as_ref(), Lsn(0x60)).await?;
        }

        // check that both of them are initially unloaded
        let (tenant, _ctx) = harness.load().await;

        // check that both, child and ancestor are loaded
        let _child_tline = tenant
            .get_timeline(NEW_TIMELINE_ID, true)
            .expect("cannot get child timeline loaded");

        let _ancestor_tline = tenant
            .get_timeline(TIMELINE_ID, true)
            .expect("cannot get ancestor timeline loaded");

        Ok(())
    }

    #[tokio::test]
    async fn corrupt_metadata() -> anyhow::Result<()> {
        const TEST_NAME: &str = "corrupt_metadata";
        let harness = TenantHarness::create(TEST_NAME)?;
        let (tenant, ctx) = harness.load().await;

        let tline = tenant
            .create_test_timeline(TIMELINE_ID, Lsn(0x10), DEFAULT_PG_VERSION, &ctx)
            .await?;
        drop(tline);
        drop(tenant);

        let metadata_path = harness.timeline_path(&TIMELINE_ID).join(METADATA_FILE_NAME);

        assert!(metadata_path.is_file());

        let mut metadata_bytes = std::fs::read(&metadata_path)?;
        assert_eq!(metadata_bytes.len(), 512);
        metadata_bytes[8] ^= 1;
        std::fs::write(metadata_path, metadata_bytes)?;

        let err = harness.try_load(&ctx).await.err().expect("should fail");
        // get all the stack with all .context, not tonly the last one
        let message = format!("{err:#}");
        let expected = "Failed to parse metadata bytes from path";
        assert!(
            message.contains(expected),
            "message '{message}' expected to contain {expected}"
        );

        let mut found_error_message = false;
        let mut err_source = err.source();
        while let Some(source) = err_source {
            if source.to_string() == "metadata checksum mismatch" {
                found_error_message = true;
                break;
            }
            err_source = source.source();
        }
        assert!(
            found_error_message,
            "didn't find the corrupted metadata error"
        );

        Ok(())
    }

    #[tokio::test]
    async fn test_images() -> anyhow::Result<()> {
        let (tenant, ctx) = TenantHarness::create("test_images")?.load().await;
        let tline = tenant
            .create_test_timeline(TIMELINE_ID, Lsn(0x08), DEFAULT_PG_VERSION, &ctx)
            .await?;

        let writer = tline.writer().await;
        writer
            .put(*TEST_KEY, Lsn(0x10), &Value::Image(TEST_IMG("foo at 0x10")))
            .await?;
        writer.finish_write(Lsn(0x10));
        drop(writer);

        tline.freeze_and_flush().await?;
        tline.compact(&ctx).await?;

        let writer = tline.writer().await;
        writer
            .put(*TEST_KEY, Lsn(0x20), &Value::Image(TEST_IMG("foo at 0x20")))
            .await?;
        writer.finish_write(Lsn(0x20));
        drop(writer);

        tline.freeze_and_flush().await?;
        tline.compact(&ctx).await?;

        let writer = tline.writer().await;
        writer
            .put(*TEST_KEY, Lsn(0x30), &Value::Image(TEST_IMG("foo at 0x30")))
            .await?;
        writer.finish_write(Lsn(0x30));
        drop(writer);

        tline.freeze_and_flush().await?;
        tline.compact(&ctx).await?;

        let writer = tline.writer().await;
        writer
            .put(*TEST_KEY, Lsn(0x40), &Value::Image(TEST_IMG("foo at 0x40")))
            .await?;
        writer.finish_write(Lsn(0x40));
        drop(writer);

        tline.freeze_and_flush().await?;
        tline.compact(&ctx).await?;

        assert_eq!(
            tline.get(*TEST_KEY, Lsn(0x10), &ctx).await?,
            TEST_IMG("foo at 0x10")
        );
        assert_eq!(
            tline.get(*TEST_KEY, Lsn(0x1f), &ctx).await?,
            TEST_IMG("foo at 0x10")
        );
        assert_eq!(
            tline.get(*TEST_KEY, Lsn(0x20), &ctx).await?,
            TEST_IMG("foo at 0x20")
        );
        assert_eq!(
            tline.get(*TEST_KEY, Lsn(0x30), &ctx).await?,
            TEST_IMG("foo at 0x30")
        );
        assert_eq!(
            tline.get(*TEST_KEY, Lsn(0x40), &ctx).await?,
            TEST_IMG("foo at 0x40")
        );

        Ok(())
    }

    //
    // Insert 1000 key-value pairs with increasing keys, flush, compact, GC.
    // Repeat 50 times.
    //
    #[tokio::test]
    async fn test_bulk_insert() -> anyhow::Result<()> {
        let (tenant, ctx) = TenantHarness::create("test_bulk_insert")?.load().await;
        let tline = tenant
            .create_test_timeline(TIMELINE_ID, Lsn(0x08), DEFAULT_PG_VERSION, &ctx)
            .await?;

        let mut lsn = Lsn(0x10);

        let mut keyspace = KeySpaceAccum::new();

        let mut test_key = Key::from_hex("012222222233333333444444445500000000").unwrap();
        let mut blknum = 0;
        for _ in 0..50 {
            for _ in 0..10000 {
                test_key.field6 = blknum;
                let writer = tline.writer().await;
                writer
                    .put(
                        test_key,
                        lsn,
                        &Value::Image(TEST_IMG(&format!("{} at {}", blknum, lsn))),
                    )
                    .await?;
                writer.finish_write(lsn);
                drop(writer);

                keyspace.add_key(test_key);

                lsn = Lsn(lsn.0 + 0x10);
                blknum += 1;
            }

            let cutoff = tline.get_last_record_lsn();

            tline
                .update_gc_info(Vec::new(), cutoff, Duration::ZERO, &ctx)
                .await?;
            tline.freeze_and_flush().await?;
            tline.compact(&ctx).await?;
            tline.gc().await?;
        }

        Ok(())
    }

    #[tokio::test]
    async fn test_random_updates() -> anyhow::Result<()> {
        let (tenant, ctx) = TenantHarness::create("test_random_updates")?.load().await;
        let tline = tenant
            .create_test_timeline(TIMELINE_ID, Lsn(0x10), DEFAULT_PG_VERSION, &ctx)
            .await?;

        const NUM_KEYS: usize = 1000;

        let mut test_key = Key::from_hex("012222222233333333444444445500000000").unwrap();

        let mut keyspace = KeySpaceAccum::new();

        // Track when each page was last modified. Used to assert that
        // a read sees the latest page version.
        let mut updated = [Lsn(0); NUM_KEYS];

        let mut lsn = Lsn(0x10);
        #[allow(clippy::needless_range_loop)]
        for blknum in 0..NUM_KEYS {
            lsn = Lsn(lsn.0 + 0x10);
            test_key.field6 = blknum as u32;
            let writer = tline.writer().await;
            writer
                .put(
                    test_key,
                    lsn,
                    &Value::Image(TEST_IMG(&format!("{} at {}", blknum, lsn))),
                )
                .await?;
            writer.finish_write(lsn);
            updated[blknum] = lsn;
            drop(writer);

            keyspace.add_key(test_key);
        }

        for _ in 0..50 {
            for _ in 0..NUM_KEYS {
                lsn = Lsn(lsn.0 + 0x10);
                let blknum = thread_rng().gen_range(0..NUM_KEYS);
                test_key.field6 = blknum as u32;
                let writer = tline.writer().await;
                writer
                    .put(
                        test_key,
                        lsn,
                        &Value::Image(TEST_IMG(&format!("{} at {}", blknum, lsn))),
                    )
                    .await?;
                writer.finish_write(lsn);
                drop(writer);
                updated[blknum] = lsn;
            }

            // Read all the blocks
            for (blknum, last_lsn) in updated.iter().enumerate() {
                test_key.field6 = blknum as u32;
                assert_eq!(
                    tline.get(test_key, lsn, &ctx).await?,
                    TEST_IMG(&format!("{} at {}", blknum, last_lsn))
                );
            }

            // Perform a cycle of flush, compact, and GC
            let cutoff = tline.get_last_record_lsn();
            tline
                .update_gc_info(Vec::new(), cutoff, Duration::ZERO, &ctx)
                .await?;
            tline.freeze_and_flush().await?;
            tline.compact(&ctx).await?;
            tline.gc().await?;
        }

        Ok(())
    }

    #[tokio::test]
    async fn test_traverse_branches() -> anyhow::Result<()> {
        let (tenant, ctx) = TenantHarness::create("test_traverse_branches")?
            .load()
            .await;
        let mut tline = tenant
            .create_test_timeline(TIMELINE_ID, Lsn(0x10), DEFAULT_PG_VERSION, &ctx)
            .await?;

        const NUM_KEYS: usize = 1000;

        let mut test_key = Key::from_hex("012222222233333333444444445500000000").unwrap();

        let mut keyspace = KeySpaceAccum::new();

        // Track when each page was last modified. Used to assert that
        // a read sees the latest page version.
        let mut updated = [Lsn(0); NUM_KEYS];

        let mut lsn = Lsn(0x10);
        #[allow(clippy::needless_range_loop)]
        for blknum in 0..NUM_KEYS {
            lsn = Lsn(lsn.0 + 0x10);
            test_key.field6 = blknum as u32;
            let writer = tline.writer().await;
            writer
                .put(
                    test_key,
                    lsn,
                    &Value::Image(TEST_IMG(&format!("{} at {}", blknum, lsn))),
                )
                .await?;
            writer.finish_write(lsn);
            updated[blknum] = lsn;
            drop(writer);

            keyspace.add_key(test_key);
        }

        for _ in 0..50 {
            let new_tline_id = TimelineId::generate();
            tenant
                .branch_timeline_test(&tline, new_tline_id, Some(lsn), &ctx)
                .await?;
            tline = tenant
                .get_timeline(new_tline_id, true)
                .expect("Should have the branched timeline");

            for _ in 0..NUM_KEYS {
                lsn = Lsn(lsn.0 + 0x10);
                let blknum = thread_rng().gen_range(0..NUM_KEYS);
                test_key.field6 = blknum as u32;
                let writer = tline.writer().await;
                writer
                    .put(
                        test_key,
                        lsn,
                        &Value::Image(TEST_IMG(&format!("{} at {}", blknum, lsn))),
                    )
                    .await?;
                println!("updating {} at {}", blknum, lsn);
                writer.finish_write(lsn);
                drop(writer);
                updated[blknum] = lsn;
            }

            // Read all the blocks
            for (blknum, last_lsn) in updated.iter().enumerate() {
                test_key.field6 = blknum as u32;
                assert_eq!(
                    tline.get(test_key, lsn, &ctx).await?,
                    TEST_IMG(&format!("{} at {}", blknum, last_lsn))
                );
            }

            // Perform a cycle of flush, compact, and GC
            let cutoff = tline.get_last_record_lsn();
            tline
                .update_gc_info(Vec::new(), cutoff, Duration::ZERO, &ctx)
                .await?;
            tline.freeze_and_flush().await?;
            tline.compact(&ctx).await?;
            tline.gc().await?;
        }

        Ok(())
    }

    #[tokio::test]
    async fn test_traverse_ancestors() -> anyhow::Result<()> {
        let (tenant, ctx) = TenantHarness::create("test_traverse_ancestors")?
            .load()
            .await;
        let mut tline = tenant
            .create_test_timeline(TIMELINE_ID, Lsn(0x10), DEFAULT_PG_VERSION, &ctx)
            .await?;

        const NUM_KEYS: usize = 100;
        const NUM_TLINES: usize = 50;

        let mut test_key = Key::from_hex("012222222233333333444444445500000000").unwrap();
        // Track page mutation lsns across different timelines.
        let mut updated = [[Lsn(0); NUM_KEYS]; NUM_TLINES];

        let mut lsn = Lsn(0x10);

        #[allow(clippy::needless_range_loop)]
        for idx in 0..NUM_TLINES {
            let new_tline_id = TimelineId::generate();
            tenant
                .branch_timeline_test(&tline, new_tline_id, Some(lsn), &ctx)
                .await?;
            tline = tenant
                .get_timeline(new_tline_id, true)
                .expect("Should have the branched timeline");

            for _ in 0..NUM_KEYS {
                lsn = Lsn(lsn.0 + 0x10);
                let blknum = thread_rng().gen_range(0..NUM_KEYS);
                test_key.field6 = blknum as u32;
                let writer = tline.writer().await;
                writer
                    .put(
                        test_key,
                        lsn,
                        &Value::Image(TEST_IMG(&format!("{} {} at {}", idx, blknum, lsn))),
                    )
                    .await?;
                println!("updating [{}][{}] at {}", idx, blknum, lsn);
                writer.finish_write(lsn);
                drop(writer);
                updated[idx][blknum] = lsn;
            }
        }

        // Read pages from leaf timeline across all ancestors.
        for (idx, lsns) in updated.iter().enumerate() {
            for (blknum, lsn) in lsns.iter().enumerate() {
                // Skip empty mutations.
                if lsn.0 == 0 {
                    continue;
                }
                println!("checking [{idx}][{blknum}] at {lsn}");
                test_key.field6 = blknum as u32;
                assert_eq!(
                    tline.get(test_key, *lsn, &ctx).await?,
                    TEST_IMG(&format!("{idx} {blknum} at {lsn}"))
                );
            }
        }
        Ok(())
    }

    #[tokio::test]
    async fn test_write_at_initdb_lsn_takes_optimization_code_path() -> anyhow::Result<()> {
        let (tenant, ctx) = TenantHarness::create("test_empty_test_timeline_is_usable")?
            .load()
            .await;

        let initdb_lsn = Lsn(0x20);
        let utline =
            tenant.create_empty_timeline(TIMELINE_ID, initdb_lsn, DEFAULT_PG_VERSION, &ctx)?;
        let tline = utline.raw_timeline().unwrap();

        // Spawn flush loop now so that we can set the `expect_initdb_optimization`
        tline.maybe_spawn_flush_loop();

        // Make sure the timeline has the minimum set of required keys for operation.
        // The only operation you can always do on an empty timeline is to `put` new data.
        // Except if you `put` at `initdb_lsn`.
        // In that case, there's an optimization to directly create image layers instead of delta layers.
        // It uses `repartition()`, which assumes some keys to be present.
        // Let's make sure the test timeline can handle that case.
        {
            let mut state = tline.flush_loop_state.lock().unwrap();
            assert_eq!(
                timeline::FlushLoopState::Running {
                    expect_initdb_optimization: false,
                    initdb_optimization_count: 0,
                },
                *state
            );
            *state = timeline::FlushLoopState::Running {
                expect_initdb_optimization: true,
                initdb_optimization_count: 0,
            };
        }

        // Make writes at the initdb_lsn. When we flush it below, it should be handled by the optimization.
        // As explained above, the optimization requires some keys to be present.
        // As per `create_empty_timeline` documentation, use init_empty to set them.
        // This is what `create_test_timeline` does, by the way.
        let mut modification = tline.begin_modification(initdb_lsn);
        modification
            .init_empty_test_timeline()
            .context("init_empty_test_timeline")?;
        modification
            .commit()
            .await
            .context("commit init_empty_test_timeline modification")?;

        // Do the flush. The flush code will check the expectations that we set above.
        tline.freeze_and_flush().await?;

        // assert freeze_and_flush exercised the initdb optimization
        {
            let state = tline.flush_loop_state.lock().unwrap();
            let
                timeline::FlushLoopState::Running {
                    expect_initdb_optimization,
                    initdb_optimization_count,
                } = *state else {
                    panic!("unexpected state: {:?}", *state);
                };
            assert!(expect_initdb_optimization);
            assert!(initdb_optimization_count > 0);
        }
        Ok(())
    }

    #[tokio::test]
    async fn test_uninit_mark_crash() -> anyhow::Result<()> {
        let name = "test_uninit_mark_crash";
        let harness = TenantHarness::create(name)?;
        {
            let (tenant, ctx) = harness.load().await;
            let tline =
                tenant.create_empty_timeline(TIMELINE_ID, Lsn(0), DEFAULT_PG_VERSION, &ctx)?;
            // Keeps uninit mark in place
            std::mem::forget(tline);
        }

        let (tenant, _) = harness.load().await;
        match tenant.get_timeline(TIMELINE_ID, false) {
            Ok(_) => panic!("timeline should've been removed during load"),
            Err(e) => {
                assert_eq!(
                    e,
                    GetTimelineError::NotFound {
                        tenant_id: tenant.tenant_id,
                        timeline_id: TIMELINE_ID,
                    }
                )
            }
        }

        assert!(!harness
            .conf
            .timeline_path(&TIMELINE_ID, &tenant.tenant_id)
            .exists());

        assert!(!harness
            .conf
            .timeline_uninit_mark_file_path(tenant.tenant_id, TIMELINE_ID)
            .exists());

        Ok(())
    }
}<|MERGE_RESOLUTION|>--- conflicted
+++ resolved
@@ -164,203 +164,6 @@
     eviction_task_tenant_state: tokio::sync::Mutex<EvictionTaskTenantState>,
 }
 
-<<<<<<< HEAD
-/// A timeline with some of its files on disk, being initialized.
-/// This struct ensures the atomicity of the timeline init: it's either properly created and inserted into pageserver's memory, or
-/// its local files are removed. In the worst case of a crash, an uninit mark file is left behind, which causes the directory
-/// to be removed on next restart.
-///
-/// The caller is responsible for proper timeline data filling before the final init.
-#[must_use]
-pub struct UninitializedTimeline<'t> {
-    owning_tenant: &'t Tenant,
-    timeline_id: TimelineId,
-    raw_timeline: Option<(Arc<Timeline>, TimelineUninitMark)>,
-}
-
-/// An uninit mark file, created along the timeline dir to ensure the timeline either gets fully initialized and loaded into pageserver's memory,
-/// or gets removed eventually.
-///
-/// XXX: it's important to create it near the timeline dir, not inside it to ensure timeline dir gets removed first.
-#[must_use]
-struct TimelineUninitMark {
-    uninit_mark_deleted: bool,
-    uninit_mark_path: PathBuf,
-    timeline_path: PathBuf,
-}
-
-impl UninitializedTimeline<'_> {
-    /// Finish timeline creation: insert it into the Tenant's timelines map and remove the
-    /// uninit mark file.
-    ///
-    /// This function launches the flush loop if not already done.
-    ///
-    /// The caller is responsible for activating the timeline (function `.activate()`).
-    fn finish_creation(mut self) -> anyhow::Result<Arc<Timeline>> {
-        let timeline_id = self.timeline_id;
-        let tenant_id = self.owning_tenant.tenant_id;
-
-        let (new_timeline, uninit_mark) = self.raw_timeline.take().with_context(|| {
-            format!("No timeline for initalization found for {tenant_id}/{timeline_id}")
-        })?;
-
-        // Check that the caller initialized disk_consistent_lsn
-        let new_disk_consistent_lsn = new_timeline.get_disk_consistent_lsn();
-        ensure!(
-            new_disk_consistent_lsn.is_valid(),
-            "new timeline {tenant_id}/{timeline_id} has invalid disk_consistent_lsn"
-        );
-
-        let mut timelines = self.owning_tenant.timelines.lock().unwrap();
-        match timelines.entry(timeline_id) {
-            Entry::Occupied(_) => anyhow::bail!(
-                "Found freshly initialized timeline {tenant_id}/{timeline_id} in the tenant map"
-            ),
-            Entry::Vacant(v) => {
-                uninit_mark.remove_uninit_mark().with_context(|| {
-                    format!(
-                        "Failed to remove uninit mark file for timeline {tenant_id}/{timeline_id}"
-                    )
-                })?;
-                v.insert(Arc::clone(&new_timeline));
-
-                new_timeline.maybe_spawn_flush_loop();
-            }
-        }
-
-        Ok(new_timeline)
-    }
-
-    /// Prepares timeline data by loading it from the basebackup archive.
-    pub async fn import_basebackup_from_tar(
-        self,
-        copyin_read: &mut (impl tokio::io::AsyncRead + Send + Sync + Unpin),
-        base_lsn: Lsn,
-        broker_client: storage_broker::BrokerClientChannel,
-        ctx: &RequestContext,
-    ) -> anyhow::Result<Arc<Timeline>> {
-        let raw_timeline = self.raw_timeline()?;
-
-        import_datadir::import_basebackup_from_tar(raw_timeline, copyin_read, base_lsn, ctx)
-            .await
-            .context("Failed to import basebackup")?;
-
-        // Flush the new layer files to disk, before we make the timeline as available to
-        // the outside world.
-        //
-        // Flush loop needs to be spawned in order to be able to flush.
-        raw_timeline.maybe_spawn_flush_loop();
-
-        fail::fail_point!("before-checkpoint-new-timeline", |_| {
-            bail!("failpoint before-checkpoint-new-timeline");
-        });
-
-        raw_timeline
-            .freeze_and_flush()
-            .await
-            .context("Failed to flush after basebackup import")?;
-
-        // All the data has been imported. Insert the Timeline into the tenant's timelines
-        // map and remove the uninit mark file.
-        let tl = self.finish_creation()?;
-        tl.activate(broker_client, None, ctx);
-        Ok(tl)
-    }
-
-    fn raw_timeline(&self) -> anyhow::Result<&Arc<Timeline>> {
-        Ok(&self
-            .raw_timeline
-            .as_ref()
-            .with_context(|| {
-                format!(
-                    "No raw timeline {}/{} found",
-                    self.owning_tenant.tenant_id, self.timeline_id
-                )
-            })?
-            .0)
-    }
-}
-
-impl Drop for UninitializedTimeline<'_> {
-    fn drop(&mut self) {
-        if let Some((_, uninit_mark)) = self.raw_timeline.take() {
-            let _entered = info_span!("drop_uninitialized_timeline", tenant = %self.owning_tenant.tenant_id, timeline = %self.timeline_id).entered();
-            error!("Timeline got dropped without initializing, cleaning its files");
-            cleanup_timeline_directory(uninit_mark);
-        }
-    }
-}
-
-fn cleanup_timeline_directory(uninit_mark: TimelineUninitMark) {
-    let timeline_path = &uninit_mark.timeline_path;
-    match fs_ext::ignore_absent_files(|| fs::remove_dir_all(timeline_path)) {
-        Ok(()) => {
-            info!("Timeline dir {timeline_path:?} removed successfully, removing the uninit mark")
-        }
-        Err(e) => {
-            error!("Failed to clean up uninitialized timeline directory {timeline_path:?}: {e:?}")
-        }
-    }
-    drop(uninit_mark); // mark handles its deletion on drop, gets retained if timeline dir exists
-}
-
-impl TimelineUninitMark {
-    fn new(uninit_mark_path: PathBuf, timeline_path: PathBuf) -> Self {
-        Self {
-            uninit_mark_deleted: false,
-            uninit_mark_path,
-            timeline_path,
-        }
-    }
-
-    fn remove_uninit_mark(mut self) -> anyhow::Result<()> {
-        if !self.uninit_mark_deleted {
-            self.delete_mark_file_if_present()?;
-        }
-
-        Ok(())
-    }
-
-    fn delete_mark_file_if_present(&mut self) -> anyhow::Result<()> {
-        let uninit_mark_file = &self.uninit_mark_path;
-        let uninit_mark_parent = uninit_mark_file
-            .parent()
-            .with_context(|| format!("Uninit mark file {uninit_mark_file:?} has no parent"))?;
-        fs_ext::ignore_absent_files(|| fs::remove_file(uninit_mark_file)).with_context(|| {
-            format!("Failed to remove uninit mark file at path {uninit_mark_file:?}")
-        })?;
-        crashsafe::fsync(uninit_mark_parent).context("Failed to fsync uninit mark parent")?;
-        self.uninit_mark_deleted = true;
-
-        Ok(())
-    }
-}
-
-impl Drop for TimelineUninitMark {
-    fn drop(&mut self) {
-        if !self.uninit_mark_deleted {
-            if self.timeline_path.exists() {
-                error!(
-                    "Uninit mark {} is not removed, timeline {} stays uninitialized",
-                    self.uninit_mark_path.display(),
-                    self.timeline_path.display()
-                )
-            } else {
-                // unblock later timeline creation attempts
-                warn!(
-                    "Removing intermediate uninit mark file {}",
-                    self.uninit_mark_path.display()
-                );
-                if let Err(e) = self.delete_mark_file_if_present() {
-                    error!("Failed to remove the uninit mark file: {e}")
-                }
-            }
-        }
-    }
-}
-
-=======
->>>>>>> 20137d95
 // We should not blindly overwrite local metadata with remote one.
 // For example, consider the following case:
 //     Image layer is flushed to disk as a new delta layer, we update local metadata and start upload task but after that
@@ -1238,14 +1041,9 @@
         local_metadata: TimelineMetadata,
         init_order: Option<&InitializationOrder>,
         ctx: &RequestContext,
-<<<<<<< HEAD
         found_delete_mark: bool,
     ) -> Result<(), LoadLocalTimelineError> {
-        debug_assert_current_span_has_tenant_id();
-=======
-    ) -> anyhow::Result<()> {
         span::debug_assert_current_span_has_tenant_id();
->>>>>>> 20137d95
 
         let remote_client = self.remote_storage.as_ref().map(|remote_storage| {
             RemoteTimelineClient::new(
@@ -1725,285 +1523,6 @@
         }
     }
 
-<<<<<<< HEAD
-=======
-    /// Shuts down a timeline's tasks, removes its in-memory structures, and deletes its
-    /// data from both disk and s3.
-    async fn delete_timeline(
-        &self,
-        timeline_id: TimelineId,
-        timeline: Arc<Timeline>,
-        guard: DeletionGuard,
-    ) -> anyhow::Result<()> {
-        {
-            // Grab the layer_removal_cs lock, and actually perform the deletion.
-            //
-            // This lock prevents prevents GC or compaction from running at the same time.
-            // The GC task doesn't register itself with the timeline it's operating on,
-            // so it might still be running even though we called `shutdown_tasks`.
-            //
-            // Note that there are still other race conditions between
-            // GC, compaction and timeline deletion. See
-            // https://github.com/neondatabase/neon/issues/2671
-            //
-            // No timeout here, GC & Compaction should be responsive to the
-            // `TimelineState::Stopping` change.
-            info!("waiting for layer_removal_cs.lock()");
-            let layer_removal_guard = timeline.layer_removal_cs.lock().await;
-            info!("got layer_removal_cs.lock(), deleting layer files");
-
-            // NB: storage_sync upload tasks that reference these layers have been cancelled
-            //     by the caller.
-
-            let local_timeline_directory = self
-                .conf
-                .timeline_path(&timeline.timeline_id, &self.tenant_id);
-
-            fail::fail_point!("timeline-delete-before-rm", |_| {
-                Err(anyhow::anyhow!("failpoint: timeline-delete-before-rm"))?
-            });
-
-            // NB: This need not be atomic because the deleted flag in the IndexPart
-            // will be observed during tenant/timeline load. The deletion will be resumed there.
-            //
-            // For configurations without remote storage, we tolerate that we're not crash-safe here.
-            // The timeline may come up Active but with missing layer files, in such setups.
-            // See https://github.com/neondatabase/neon/pull/3919#issuecomment-1531726720
-            match std::fs::remove_dir_all(&local_timeline_directory) {
-                Err(e) if e.kind() == std::io::ErrorKind::NotFound => {
-                    // This can happen if we're called a second time, e.g.,
-                    // because of a previous failure/cancellation at/after
-                    // failpoint timeline-delete-after-rm.
-                    //
-                    // It can also happen if we race with tenant detach, because,
-                    // it doesn't grab the layer_removal_cs lock.
-                    //
-                    // For now, log and continue.
-                    // warn! level is technically not appropriate for the
-                    // first case because we should expect retries to happen.
-                    // But the error is so rare, it seems better to get attention if it happens.
-                    let tenant_state = self.current_state();
-                    warn!(
-                        timeline_dir=?local_timeline_directory,
-                        ?tenant_state,
-                        "timeline directory not found, proceeding anyway"
-                    );
-                    // continue with the rest of the deletion
-                }
-                res => res.with_context(|| {
-                    format!(
-                        "Failed to remove local timeline directory '{}'",
-                        local_timeline_directory.display()
-                    )
-                })?,
-            }
-
-            info!("finished deleting layer files, releasing layer_removal_cs.lock()");
-            drop(layer_removal_guard);
-        }
-
-        fail::fail_point!("timeline-delete-after-rm", |_| {
-            Err(anyhow::anyhow!("failpoint: timeline-delete-after-rm"))?
-        });
-
-        if let Some(remote_client) = &timeline.remote_client {
-            remote_client.delete_all().await.context("delete_all")?
-        };
-
-        // Have a failpoint that can use the `pause` failpoint action.
-        // We don't want to block the executor thread, hence, spawn_blocking + await.
-        if cfg!(feature = "testing") {
-            tokio::task::spawn_blocking({
-                let current = tracing::Span::current();
-                move || {
-                    let _entered = current.entered();
-                    tracing::info!("at failpoint in_progress_delete");
-                    fail::fail_point!("in_progress_delete");
-                }
-            })
-            .await
-            .expect("spawn_blocking");
-        }
-
-        {
-            // Remove the timeline from the map.
-            let mut timelines = self.timelines.lock().unwrap();
-            let children_exist = timelines
-                .iter()
-                .any(|(_, entry)| entry.get_ancestor_timeline_id() == Some(timeline_id));
-            // XXX this can happen because `branch_timeline` doesn't check `TimelineState::Stopping`.
-            // We already deleted the layer files, so it's probably best to panic.
-            // (Ideally, above remove_dir_all is atomic so we don't see this timeline after a restart)
-            if children_exist {
-                panic!("Timeline grew children while we removed layer files");
-            }
-
-            timelines.remove(&timeline_id).expect(
-                "timeline that we were deleting was concurrently removed from 'timelines' map",
-            );
-
-            drop(timelines);
-        }
-
-        drop(guard);
-
-        Ok(())
-    }
-
-    /// Removes timeline-related in-memory data and schedules removal from remote storage.
-    #[instrument(skip(self, _ctx))]
-    pub async fn prepare_and_schedule_delete_timeline(
-        self: Arc<Self>,
-        timeline_id: TimelineId,
-        _ctx: &RequestContext,
-    ) -> Result<(), DeleteTimelineError> {
-        debug_assert_current_span_has_tenant_and_timeline_id();
-
-        // Transition the timeline into TimelineState::Stopping.
-        // This should prevent new operations from starting.
-        //
-        // Also grab the Timeline's delete_lock to prevent another deletion from starting.
-        let timeline;
-        let delete_lock_guard;
-        {
-            let mut timelines = self.timelines.lock().unwrap();
-
-            // Ensure that there are no child timelines **attached to that pageserver**,
-            // because detach removes files, which will break child branches
-            let children: Vec<TimelineId> = timelines
-                .iter()
-                .filter_map(|(id, entry)| {
-                    if entry.get_ancestor_timeline_id() == Some(timeline_id) {
-                        Some(*id)
-                    } else {
-                        None
-                    }
-                })
-                .collect();
-
-            if !children.is_empty() {
-                return Err(DeleteTimelineError::HasChildren(children));
-            }
-
-            let timeline_entry = match timelines.entry(timeline_id) {
-                Entry::Occupied(e) => e,
-                Entry::Vacant(_) => return Err(DeleteTimelineError::NotFound),
-            };
-
-            timeline = Arc::clone(timeline_entry.get());
-
-            // Prevent two tasks from trying to delete the timeline at the same time.
-            delete_lock_guard = DeletionGuard(
-                Arc::clone(&timeline.delete_lock)
-                    .try_lock_owned()
-                    .map_err(|_| DeleteTimelineError::AlreadyInProgress)?,
-            );
-
-            // If another task finished the deletion just before we acquired the lock,
-            // return success.
-            if delete_lock_guard.is_deleted() {
-                return Ok(());
-            }
-
-            timeline.set_state(TimelineState::Stopping);
-
-            drop(timelines);
-        }
-
-        // Now that the Timeline is in Stopping state, request all the related tasks to
-        // shut down.
-        //
-        // NB: If this fails half-way through, and is retried, the retry will go through
-        // all the same steps again. Make sure the code here is idempotent, and don't
-        // error out if some of the shutdown tasks have already been completed!
-
-        // Stop the walreceiver first.
-        debug!("waiting for wal receiver to shutdown");
-        let maybe_started_walreceiver = { timeline.walreceiver.lock().unwrap().take() };
-        if let Some(walreceiver) = maybe_started_walreceiver {
-            walreceiver.stop().await;
-        }
-        debug!("wal receiver shutdown confirmed");
-
-        // Prevent new uploads from starting.
-        if let Some(remote_client) = timeline.remote_client.as_ref() {
-            let res = remote_client.stop();
-            match res {
-                Ok(()) => {}
-                Err(e) => match e {
-                    remote_timeline_client::StopError::QueueUninitialized => {
-                        // This case shouldn't happen currently because the
-                        // load and attach code bails out if _any_ of the timeline fails to fetch its IndexPart.
-                        // That is, before we declare the Tenant as Active.
-                        // But we only allow calls to delete_timeline on Active tenants.
-                        return Err(DeleteTimelineError::Other(anyhow::anyhow!("upload queue is uninitialized, likely the timeline was in Broken state prior to this call because it failed to fetch IndexPart during load or attach, check the logs")));
-                    }
-                },
-            }
-        }
-
-        // Stop & wait for the remaining timeline tasks, including upload tasks.
-        // NB: This and other delete_timeline calls do not run as a task_mgr task,
-        //     so, they are not affected by this shutdown_tasks() call.
-        info!("waiting for timeline tasks to shutdown");
-        task_mgr::shutdown_tasks(None, Some(self.tenant_id), Some(timeline_id)).await;
-
-        // Mark timeline as deleted in S3 so we won't pick it up next time
-        // during attach or pageserver restart.
-        // See comment in persist_index_part_with_deleted_flag.
-        if let Some(remote_client) = timeline.remote_client.as_ref() {
-            match remote_client.persist_index_part_with_deleted_flag().await {
-                // If we (now, or already) marked it successfully as deleted, we can proceed
-                Ok(()) | Err(PersistIndexPartWithDeletedFlagError::AlreadyDeleted(_)) => (),
-                // Bail out otherwise
-                //
-                // AlreadyInProgress shouldn't happen, because the 'delete_lock' prevents
-                // two tasks from performing the deletion at the same time. The first task
-                // that starts deletion should run it to completion.
-                Err(e @ PersistIndexPartWithDeletedFlagError::AlreadyInProgress(_))
-                | Err(e @ PersistIndexPartWithDeletedFlagError::Other(_)) => {
-                    return Err(DeleteTimelineError::Other(anyhow::anyhow!(e)));
-                }
-            }
-        }
-        self.schedule_delete_timeline(timeline_id, timeline, delete_lock_guard);
-
-        Ok(())
-    }
-
-    fn schedule_delete_timeline(
-        self: Arc<Self>,
-        timeline_id: TimelineId,
-        timeline: Arc<Timeline>,
-        guard: DeletionGuard,
-    ) {
-        let tenant_id = self.tenant_id;
-        let timeline_clone = Arc::clone(&timeline);
-
-        task_mgr::spawn(
-            task_mgr::BACKGROUND_RUNTIME.handle(),
-            TaskKind::TimelineDeletionWorker,
-            Some(self.tenant_id),
-            Some(timeline_id),
-            "timeline_delete",
-            false,
-            async move {
-                if let Err(err) = self.delete_timeline(timeline_id, timeline, guard).await {
-                    error!("Error: {err:#}");
-                    timeline_clone.set_broken(err.to_string())
-                };
-                Ok(())
-            }
-            .instrument({
-                let span =
-                    tracing::info_span!(parent: None, "delete_timeline", tenant_id=%tenant_id, timeline_id=%timeline_id);
-                span.follows_from(Span::current());
-                span
-            }),
-        );
-    }
-
->>>>>>> 20137d95
     pub fn current_state(&self) -> TenantState {
         self.state.borrow().clone()
     }
