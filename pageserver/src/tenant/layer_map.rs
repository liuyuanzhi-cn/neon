//!
//! The layer map tracks what layers exist in a timeline.
//!
//! When the timeline is first accessed, the server lists of all layer files
//! in the timelines/<timeline_id> directory, and populates this map with
//! ImageLayer and DeltaLayer structs corresponding to each file. When the first
//! new WAL record is received, we create an InMemoryLayer to hold the incoming
//! records. Now and then, in the checkpoint() function, the in-memory layer is
//! are frozen, and it is split up into new image and delta layers and the
//! corresponding files are written to disk.
//!
//! Design overview:
//!
//! The `search` method of the layer map is on the read critical path, so we've
//! built an efficient data structure for fast reads, stored in `LayerMap::historic`.
//! Other read methods are less critical but still impact performance of background tasks.
//!
//! This data structure relies on a persistent/immutable binary search tree. See the
//! following lecture for an introduction https://www.youtube.com/watch?v=WqCWghETNDc&t=581s
//! Summary: A persistent/immutable BST (and persistent data structures in general) allows
//! you to modify the tree in such a way that each modification creates a new "version"
//! of the tree. When you modify it, you get a new version, but all previous versions are
//! still accessible too. So if someone is still holding a reference to an older version,
//! they continue to see the tree as it was then. The persistent BST stores all the
//! different versions in an efficient way.
//!
//! Our persistent BST maintains a map of which layer file "covers" each key. It has only
//! one dimension, the key. See `layer_coverage.rs`. We use the persistent/immutable property
//! to handle the LSN dimension.
//!
//! To build the layer map, we insert each layer to the persistent BST in LSN.start order,
//! starting from the oldest one. After each insertion, we grab a reference to that "version"
//! of the tree, and store it in another tree, a BtreeMap keyed by the LSN. See
//! `historic_layer_coverage.rs`.
//!
//! To search for a particular key-LSN pair, you first look up the right "version" in the
//! BTreeMap. Then you search that version of the BST with the key.
//!
//! The persistent BST keeps all the versions, but there is no way to change the old versions
//! afterwards. We can add layers as long as they have larger LSNs than any previous layer in
//! the map, but if we need to remove a layer, or insert anything with an older LSN, we need
//! to throw away most of the persistent BST and build a new one, starting from the oldest
//! LSN. See `LayerMap::flush_updates()`.
//!

mod historic_layer_coverage;
mod layer_coverage;

use crate::context::RequestContext;
use crate::keyspace::KeyPartitioning;
use crate::repository::Key;
use crate::tenant::storage_layer::InMemoryLayer;
use crate::tenant::storage_layer::Layer;
use anyhow::Result;
use std::collections::VecDeque;
use std::ops::Range;
use std::sync::Arc;
use utils::lsn::Lsn;

use historic_layer_coverage::BufferedHistoricLayerCoverage;
pub use historic_layer_coverage::LayerKey;

use super::storage_layer::PersistentLayerDesc;

///
/// LayerMap tracks what layers exist on a timeline.
///
#[derive(Default)]
pub struct LayerMap {
    //
    // 'open_layer' holds the current InMemoryLayer that is accepting new
    // records. If it is None, 'next_open_layer_at' will be set instead, indicating
    // where the start LSN of the next InMemoryLayer that is to be created.
    //
    pub open_layer: Option<Arc<InMemoryLayer>>,
    pub next_open_layer_at: Option<Lsn>,

    ///
    /// Frozen layers, if any. Frozen layers are in-memory layers that
    /// are no longer added to, but haven't been written out to disk
    /// yet. They contain WAL older than the current 'open_layer' or
    /// 'next_open_layer_at', but newer than any historic layer.
    /// The frozen layers are in order from oldest to newest, so that
    /// the newest one is in the 'back' of the VecDeque, and the oldest
    /// in the 'front'.
    ///
    pub frozen_layers: VecDeque<Arc<InMemoryLayer>>,

    /// Index of the historic layers optimized for search
    historic: BufferedHistoricLayerCoverage<Arc<PersistentLayerDesc>>,

    /// L0 layers have key range Key::MIN..Key::MAX, and locating them using R-Tree search is very inefficient.
    /// So L0 layers are held in l0_delta_layers vector, in addition to the R-tree.
    l0_delta_layers: Vec<Arc<PersistentLayerDesc>>,
}

/// The primary update API for the layer map.
///
/// Batching historic layer insertions and removals is good for
/// performance and this struct helps us do that correctly.
#[must_use]
pub struct BatchedUpdates<'a> {
    // While we hold this exclusive reference to the layer map the type checker
    // will prevent us from accidentally reading any unflushed updates.
    layer_map: &'a mut LayerMap,
}

/// Provide ability to batch more updates while hiding the read
/// API so we don't accidentally read without flushing.
impl BatchedUpdates<'_> {
    ///
    /// Insert an on-disk layer.
    ///
    // TODO remove the `layer` argument when `mapping` is refactored out of `LayerMap`
    pub fn insert_historic(&mut self, layer_desc: PersistentLayerDesc) {
        self.layer_map.insert_historic_noflush(layer_desc)
    }

    ///
    /// Remove an on-disk layer from the map.
    ///
    /// This should be called when the corresponding file on disk has been deleted.
    ///
    pub fn remove_historic(&mut self, layer_desc: PersistentLayerDesc) {
        self.layer_map.remove_historic_noflush(layer_desc)
    }

    // We will flush on drop anyway, but this method makes it
    // more explicit that there is some work being done.
    /// Apply all updates
    pub fn flush(self) {
        // Flush happens on drop
    }
}

// Ideally the flush() method should be called explicitly for more
// controlled execution. But if we forget we'd rather flush on drop
// than panic later or read without flushing.
//
// TODO maybe warn if flush hasn't explicitly been called
impl Drop for BatchedUpdates<'_> {
    fn drop(&mut self) {
        self.layer_map.flush_updates();
    }
}

/// Return value of LayerMap::search
pub struct SearchResult {
    pub layer: Arc<PersistentLayerDesc>,
    pub lsn_floor: Lsn,
}

impl LayerMap {
    ///
    /// Find the latest layer (by lsn.end) that covers the given
    /// 'key', with lsn.start < 'end_lsn'.
    ///
    /// The caller of this function is the page reconstruction
    /// algorithm looking for the next relevant delta layer, or
    /// the terminal image layer. The caller will pass the lsn_floor
    /// value as end_lsn in the next call to search.
    ///
    /// If there's an image layer exactly below the given end_lsn,
    /// search should return that layer regardless if there are
    /// overlapping deltas.
    ///
    /// If the latest layer is a delta and there is an overlapping
    /// image with it below, the lsn_floor returned should be right
    /// above that image so we don't skip it in the search. Otherwise
    /// the lsn_floor returned should be the bottom of the delta layer
    /// because we should make as much progress down the lsn axis
    /// as possible. It's fine if this way we skip some overlapping
    /// deltas, because the delta we returned would contain the same
    /// wal content.
    ///
    /// TODO: This API is convoluted and inefficient. If the caller
    /// makes N search calls, we'll end up finding the same latest
    /// image layer N times. We should either cache the latest image
    /// layer result, or simplify the api to `get_latest_image` and
    /// `get_latest_delta`, and only call `get_latest_image` once.
    ///
    /// NOTE: This only searches the 'historic' layers, *not* the
    /// 'open' and 'frozen' layers!
    ///
    pub fn search(&self, key: Key, end_lsn: Lsn) -> Option<SearchResult> {
        let version = self.historic.get().unwrap().get_version(end_lsn.0 - 1)?;
        let latest_delta = version.delta_coverage.query(key.to_i128());
        let latest_image = version.image_coverage.query(key.to_i128());

        match (latest_delta, latest_image) {
            (None, None) => None,
            (None, Some(image)) => {
                let lsn_floor = image.get_lsn_range().start;
                Some(SearchResult {
                    layer: image,
                    lsn_floor,
                })
            }
            (Some(delta), None) => {
                let lsn_floor = delta.get_lsn_range().start;
                Some(SearchResult {
                    layer: delta,
                    lsn_floor,
                })
            }
            (Some(delta), Some(image)) => {
                let img_lsn = image.get_lsn_range().start;
                let image_is_newer = image.get_lsn_range().end >= delta.get_lsn_range().end;
                let image_exact_match = img_lsn + 1 == end_lsn;
                if image_is_newer || image_exact_match {
                    Some(SearchResult {
                        layer: image,
                        lsn_floor: img_lsn,
                    })
                } else {
                    let lsn_floor =
                        std::cmp::max(delta.get_lsn_range().start, image.get_lsn_range().start + 1);
                    Some(SearchResult {
                        layer: delta,
                        lsn_floor,
                    })
                }
            }
        }
    }

    /// Start a batch of updates, applied on drop
    pub fn batch_update(&mut self) -> BatchedUpdates<'_> {
        BatchedUpdates { layer_map: self }
    }

    ///
    /// Insert an on-disk layer
    ///
    /// Helper function for BatchedUpdates::insert_historic
    ///
    /// TODO(chi): remove L generic so that we do not need to pass layer object.
    pub(self) fn insert_historic_noflush(&mut self, layer_desc: PersistentLayerDesc) {
        // TODO: See #3869, resulting #4088, attempted fix and repro #4094

        if Self::is_l0(&layer_desc) {
            self.l0_delta_layers.push(layer_desc.clone().into());
        }

        self.historic.insert(
            historic_layer_coverage::LayerKey::from(&layer_desc),
            layer_desc.into(),
        );
    }

    ///
    /// Remove an on-disk layer from the map.
    ///
    /// Helper function for BatchedUpdates::remove_historic
    ///
    pub fn remove_historic_noflush(&mut self, layer_desc: PersistentLayerDesc) {
        self.historic
            .remove(historic_layer_coverage::LayerKey::from(&layer_desc));
        let layer_key = layer_desc.key();
        if Self::is_l0(&layer_desc) {
            let len_before = self.l0_delta_layers.len();
            let mut l0_delta_layers = std::mem::take(&mut self.l0_delta_layers);
            l0_delta_layers.retain(|other| other.key() != layer_key);
            self.l0_delta_layers = l0_delta_layers;
            // this assertion is related to use of Arc::ptr_eq in Self::compare_arced_layers,
            // there's a chance that the comparison fails at runtime due to it comparing (pointer,
            // vtable) pairs.
            assert_eq!(
                self.l0_delta_layers.len(),
                len_before - 1,
                "failed to locate removed historic layer from l0_delta_layers"
            );
        }
    }

    /// Helper function for BatchedUpdates::drop.
    pub(self) fn flush_updates(&mut self) {
        self.historic.rebuild();
    }

    /// Is there a newer image layer for given key- and LSN-range? Or a set
    /// of image layers within the specified lsn range that cover the entire
    /// specified key range?
    ///
    /// This is used for garbage collection, to determine if an old layer can
    /// be deleted.
    pub fn image_layer_exists(&self, key: &Range<Key>, lsn: &Range<Lsn>) -> Result<bool> {
        if key.is_empty() {
            // Vacuously true. There's a newer image for all 0 of the kerys in the range.
            return Ok(true);
        }

        let version = match self.historic.get().unwrap().get_version(lsn.end.0 - 1) {
            Some(v) => v,
            None => return Ok(false),
        };

        let start = key.start.to_i128();
        let end = key.end.to_i128();

        let layer_covers = |layer: Option<Arc<PersistentLayerDesc>>| match layer {
            Some(layer) => layer.get_lsn_range().start >= lsn.start,
            None => false,
        };

        // Check the start is covered
        if !layer_covers(version.image_coverage.query(start)) {
            return Ok(false);
        }

        // Check after all changes of coverage
        for (_, change_val) in version.image_coverage.range(start..end) {
            if !layer_covers(change_val) {
                return Ok(false);
            }
        }

        Ok(true)
    }

    pub fn iter_historic_layers(&self) -> impl '_ + Iterator<Item = Arc<PersistentLayerDesc>> {
        self.historic.iter()
    }

    ///
    /// Divide the whole given range of keys into sub-ranges based on the latest
    /// image layer that covers each range at the specified lsn (inclusive).
    /// This is used when creating  new image layers.
    ///
    // FIXME: clippy complains that the result type is very complex. She's probably
    // right...
    #[allow(clippy::type_complexity)]
    pub fn image_coverage(
        &self,
        key_range: &Range<Key>,
        lsn: Lsn,
    ) -> Result<Vec<(Range<Key>, Option<Arc<PersistentLayerDesc>>)>> {
        let version = match self.historic.get().unwrap().get_version(lsn.0) {
            Some(v) => v,
            None => return Ok(vec![]),
        };

        let start = key_range.start.to_i128();
        let end = key_range.end.to_i128();

        // Initialize loop variables
        let mut coverage: Vec<(Range<Key>, Option<Arc<PersistentLayerDesc>>)> = vec![];
        let mut current_key = start;
        let mut current_val = version.image_coverage.query(start);

        // Loop through the change events and push intervals
        for (change_key, change_val) in version.image_coverage.range(start..end) {
            let kr = Key::from_i128(current_key)..Key::from_i128(change_key);
            coverage.push((kr, current_val.take()));
            current_key = change_key;
            current_val = change_val.clone();
        }

        // Add the final interval
        let kr = Key::from_i128(current_key)..Key::from_i128(end);
        coverage.push((kr, current_val.take()));

        Ok(coverage)
    }

    pub fn is_l0(layer: &PersistentLayerDesc) -> bool {
        layer.get_key_range() == (Key::MIN..Key::MAX)
    }

    /// This function determines which layers are counted in `count_deltas`:
    /// layers that should count towards deciding whether or not to reimage
    /// a certain partition range.
    ///
    /// There are two kinds of layers we currently consider reimage-worthy:
    ///
    /// Case 1: Non-L0 layers are currently reimage-worthy by default.
    /// TODO Some of these layers are very sparse and cover the entire key
    ///      range. Replacing 256MB of data (or less!) with terabytes of
    ///      images doesn't seem wise. We need a better heuristic, possibly
    ///      based on some of these factors:
    ///      a) whether this layer has any wal in this partition range
    ///      b) the size of the layer
    ///      c) the number of images needed to cover it
    ///      d) the estimated time until we'll have to reimage over it for GC
    ///
    /// Case 2: Since L0 layers by definition cover the entire key space, we consider
    /// them reimage-worthy only when the entire key space can be covered by very few
    /// images (currently 1).
    /// TODO The optimal number should probably be slightly higher than 1, but to
    ///      implement that we need to plumb a lot more context into this function
    ///      than just the current partition_range.
    pub fn is_reimage_worthy(layer: &PersistentLayerDesc, partition_range: &Range<Key>) -> bool {
        // Case 1
        if !Self::is_l0(layer) {
            return true;
        }

        // Case 2
        if partition_range == &(Key::MIN..Key::MAX) {
            return true;
        }

        false
    }

    /// Count the height of the tallest stack of reimage-worthy deltas
    /// in this 2d region.
    ///
    /// If `limit` is provided we don't try to count above that number.
    ///
    /// This number is used to compute the largest number of deltas that
    /// we'll need to visit for any page reconstruction in this region.
    /// We use this heuristic to decide whether to create an image layer.
    pub fn count_deltas(
        &self,
        key: &Range<Key>,
        lsn: &Range<Lsn>,
        limit: Option<usize>,
    ) -> Result<usize> {
        // We get the delta coverage of the region, and for each part of the coverage
        // we recurse right underneath the delta. The recursion depth is limited by
        // the largest result this function could return, which is in practice between
        // 3 and 10 (since we usually try to create an image when the number gets larger).

        if lsn.is_empty() || key.is_empty() || limit == Some(0) {
            return Ok(0);
        }

        let version = match self.historic.get().unwrap().get_version(lsn.end.0 - 1) {
            Some(v) => v,
            None => return Ok(0),
        };

        let start = key.start.to_i128();
        let end = key.end.to_i128();

        // Initialize loop variables
        let mut max_stacked_deltas = 0;
        let mut current_key = start;
        let mut current_val = version.delta_coverage.query(start);

        // Loop through the delta coverage and recurse on each part
        for (change_key, change_val) in version.delta_coverage.range(start..end) {
            // If there's a relevant delta in this part, add 1 and recurse down
            if let Some(val) = current_val {
                if val.get_lsn_range().end > lsn.start {
                    let kr = Key::from_i128(current_key)..Key::from_i128(change_key);
                    let lr = lsn.start..val.get_lsn_range().start;
                    if !kr.is_empty() {
                        let base_count = Self::is_reimage_worthy(&val, key) as usize;
                        let new_limit = limit.map(|l| l - base_count);
                        let max_stacked_deltas_underneath =
                            self.count_deltas(&kr, &lr, new_limit)?;
                        max_stacked_deltas = std::cmp::max(
                            max_stacked_deltas,
                            base_count + max_stacked_deltas_underneath,
                        );
                    }
                }
            }

            current_key = change_key;
            current_val = change_val.clone();
        }

        // Consider the last part
        if let Some(val) = current_val {
            if val.get_lsn_range().end > lsn.start {
                let kr = Key::from_i128(current_key)..Key::from_i128(end);
                let lr = lsn.start..val.get_lsn_range().start;

                if !kr.is_empty() {
                    let base_count = Self::is_reimage_worthy(&val, key) as usize;
                    let new_limit = limit.map(|l| l - base_count);
                    let max_stacked_deltas_underneath = self.count_deltas(&kr, &lr, new_limit)?;
                    max_stacked_deltas = std::cmp::max(
                        max_stacked_deltas,
                        base_count + max_stacked_deltas_underneath,
                    );
                }
            }
        }

        Ok(max_stacked_deltas)
    }

    /// Count how many reimage-worthy layers we need to visit for given key-lsn pair.
    ///
    /// The `partition_range` argument is used as context for the reimage-worthiness decision.
    ///
    /// Used as a helper for correctness checks only. Performance not critical.
    pub fn get_difficulty(&self, lsn: Lsn, key: Key, partition_range: &Range<Key>) -> usize {
        match self.search(key, lsn) {
            Some(search_result) => {
                if search_result.layer.is_incremental() {
                    (Self::is_reimage_worthy(&search_result.layer, partition_range) as usize)
                        + self.get_difficulty(search_result.lsn_floor, key, partition_range)
                } else {
                    0
                }
            }
            None => 0,
        }
    }

    /// Used for correctness checking. Results are expected to be identical to
    /// self.get_difficulty_map. Assumes self.search is correct.
    pub fn get_difficulty_map_bruteforce(
        &self,
        lsn: Lsn,
        partitioning: &KeyPartitioning,
    ) -> Vec<usize> {
        // Looking at the difficulty as a function of key, it could only increase
        // when a delta layer starts or an image layer ends. Therefore it's sufficient
        // to check the difficulties at:
        // - the key.start for each non-empty part range
        // - the key.start for each delta
        // - the key.end for each image
        let keys_iter: Box<dyn Iterator<Item = Key>> = {
            let mut keys: Vec<Key> = self
                .iter_historic_layers()
                .map(|layer| {
                    if layer.is_incremental() {
                        layer.get_key_range().start
                    } else {
                        layer.get_key_range().end
                    }
                })
                .collect();
            keys.sort();
            Box::new(keys.into_iter())
        };
        let mut keys_iter = keys_iter.peekable();

        // Iter the partition and keys together and query all the necessary
        // keys, computing the max difficulty for each part.
        partitioning
            .parts
            .iter()
            .map(|part| {
                let mut difficulty = 0;
                // Partition ranges are assumed to be sorted and disjoint
                // TODO assert it
                for range in &part.ranges {
                    if !range.is_empty() {
                        difficulty =
                            std::cmp::max(difficulty, self.get_difficulty(lsn, range.start, range));
                    }
                    while let Some(key) = keys_iter.peek() {
                        if key >= &range.end {
                            break;
                        }
                        let key = keys_iter.next().unwrap();
                        if key < range.start {
                            continue;
                        }
                        difficulty =
                            std::cmp::max(difficulty, self.get_difficulty(lsn, key, range));
                    }
                }
                difficulty
            })
            .collect()
    }

    /// For each part of a keyspace partitioning, return the maximum number of layers
    /// that would be needed for page reconstruction in that part at the given LSN.
    ///
    /// If `limit` is provided we don't try to count above that number.
    ///
    /// This method is used to decide where to create new image layers. Computing the
    /// result for the entire partitioning at once allows this function to be more
    /// efficient, and further optimization is possible by using iterators instead,
    /// to allow early return.
    ///
    /// TODO actually use this method instead of count_deltas. Currently we only use
    ///      it for benchmarks.
    pub fn get_difficulty_map(
        &self,
        lsn: Lsn,
        partitioning: &KeyPartitioning,
        limit: Option<usize>,
    ) -> Vec<usize> {
        // TODO This is a naive implementation. Perf improvements to do:
        // 1. Instead of calling self.image_coverage and self.count_deltas,
        //    iterate the image and delta coverage only once.
        partitioning
            .parts
            .iter()
            .map(|part| {
                let mut difficulty = 0;
                for range in &part.ranges {
                    if limit == Some(difficulty) {
                        break;
                    }
                    for (img_range, last_img) in self
                        .image_coverage(range, lsn)
                        .expect("why would this err?")
                    {
                        if limit == Some(difficulty) {
                            break;
                        }
                        let img_lsn = if let Some(last_img) = last_img {
                            last_img.get_lsn_range().end
                        } else {
                            Lsn(0)
                        };

                        if img_lsn < lsn {
                            let num_deltas = self
                                .count_deltas(&img_range, &(img_lsn..lsn), limit)
                                .expect("why would this err lol?");
                            difficulty = std::cmp::max(difficulty, num_deltas);
                        }
                    }
                }
                difficulty
            })
            .collect()
    }

    /// Return all L0 delta layers
    pub fn get_level0_deltas(&self) -> Result<Vec<Arc<PersistentLayerDesc>>> {
        Ok(self.l0_delta_layers.to_vec())
    }

    /// debugging function to print out the contents of the layer map
    #[allow(unused)]
    pub fn dump(&self, verbose: bool, ctx: &RequestContext) -> Result<()> {
        println!("Begin dump LayerMap");

        println!("open_layer:");
        if let Some(open_layer) = &self.open_layer {
            open_layer.dump(verbose, ctx)?;
        }

        println!("frozen_layers:");
        for frozen_layer in self.frozen_layers.iter() {
            frozen_layer.dump(verbose, ctx)?;
        }

        println!("historic_layers:");
        for layer in self.iter_historic_layers() {
            layer.dump(verbose, ctx)?;
        }
        println!("End dump LayerMap");
        Ok(())
    }
}

#[cfg(test)]
mod tests {
    use super::LayerMap;
    use crate::tenant::storage_layer::LayerFileName;
    use std::str::FromStr;
    use std::sync::Arc;

    mod l0_delta_layers_updated {

        use crate::tenant::{
<<<<<<< HEAD
            storage_layer::{PersistentLayer, PersistentLayerDesc},
            timeline::layer_manager::LayerFileManager,
=======
            storage_layer::{AsLayerDesc, PersistentLayerDesc},
            timeline::LayerFileManager,
>>>>>>> 618d36ee
        };

        use super::*;

        struct LayerObject(PersistentLayerDesc);

        impl AsLayerDesc for LayerObject {
            fn layer_desc(&self) -> &PersistentLayerDesc {
                &self.0
            }
        }

        impl LayerObject {
            fn new(desc: PersistentLayerDesc) -> Self {
                LayerObject(desc)
            }
        }

        type TestLayerFileManager = LayerFileManager<LayerObject>;

        #[test]
        fn for_full_range_delta() {
            // l0_delta_layers are used by compaction, and should observe all buffered updates
            l0_delta_layers_updated_scenario(
                 "000000000000000000000000000000000000-FFFFFFFFFFFFFFFFFFFFFFFFFFFFFFFFFFFF__0000000053423C21-0000000053424D69",
                 true
             )
        }

        #[test]
        fn for_non_full_range_delta() {
            // has minimal uncovered areas compared to l0_delta_layers_updated_on_insert_replace_remove_for_full_range_delta
            l0_delta_layers_updated_scenario(
                 "000000000000000000000000000000000001-FFFFFFFFFFFFFFFFFFFFFFFFFFFFFFFFFFFE__0000000053423C21-0000000053424D69",
                 // because not full range
                 false
             )
        }

        #[test]
        fn for_image() {
            l0_delta_layers_updated_scenario(
                 "000000000000000000000000000000000000-000000000000000000000000000000010000__0000000053424D69",
                 // code only checks if it is a full range layer, doesn't care about images, which must
                 // mean we should in practice never have full range images
                 false
             )
        }

        #[test]
        fn replacing_missing_l0_is_notfound() {
            // original impl had an oversight, and L0 was an anyhow::Error. anyhow::Error should
            // however only happen for precondition failures.

            let layer = "000000000000000000000000000000000000-FFFFFFFFFFFFFFFFFFFFFFFFFFFFFFFFFFFF__0000000053423C21-0000000053424D69";
            let layer = LayerFileName::from_str(layer).unwrap();
            let layer = PersistentLayerDesc::from(layer);

            // same skeletan construction; see scenario below
            let not_found = Arc::new(LayerObject::new(layer.clone()));
            let new_version = Arc::new(LayerObject::new(layer));

            // after the immutable storage state refactor, the replace operation
            // will not use layer map any more. We keep it here for consistency in test cases
            // and can remove it in the future.
            let _map = LayerMap::default();

            let mut mapping = TestLayerFileManager::new();

            mapping
                .replace_and_verify(not_found, new_version)
                .unwrap_err();
        }

        fn l0_delta_layers_updated_scenario(layer_name: &str, expected_l0: bool) {
            let name = LayerFileName::from_str(layer_name).unwrap();
            let skeleton = PersistentLayerDesc::from(name);

            let remote = Arc::new(LayerObject::new(skeleton.clone()));
            let downloaded = Arc::new(LayerObject::new(skeleton));

            let mut map = LayerMap::default();
            let mut mapping = LayerFileManager::new();

            // two disjoint Arcs in different lifecycle phases. even if it seems they must be the
            // same layer, we use LayerMap::compare_arced_layers as the identity of layers.
            assert_eq!(remote.layer_desc(), downloaded.layer_desc());

            let expected_in_counts = (1, usize::from(expected_l0));

            map.batch_update()
                .insert_historic(remote.layer_desc().clone());
            mapping.insert(remote.clone());
            assert_eq!(
                count_layer_in(&map, remote.layer_desc()),
                expected_in_counts
            );

            mapping
                .replace_and_verify(remote, downloaded.clone())
                .expect("name derived attributes are the same");
            assert_eq!(
                count_layer_in(&map, downloaded.layer_desc()),
                expected_in_counts
            );

            map.batch_update()
                .remove_historic(downloaded.layer_desc().clone());
            assert_eq!(count_layer_in(&map, downloaded.layer_desc()), (0, 0));
        }

        fn count_layer_in(map: &LayerMap, layer: &PersistentLayerDesc) -> (usize, usize) {
            let historic = map
                .iter_historic_layers()
                .filter(|x| x.key() == layer.key())
                .count();
            let l0s = map
                .get_level0_deltas()
                .expect("why does this return a result");
            let l0 = l0s.iter().filter(|x| x.key() == layer.key()).count();

            (historic, l0)
        }
    }
}<|MERGE_RESOLUTION|>--- conflicted
+++ resolved
@@ -658,13 +658,8 @@
     mod l0_delta_layers_updated {
 
         use crate::tenant::{
-<<<<<<< HEAD
-            storage_layer::{PersistentLayer, PersistentLayerDesc},
+            storage_layer::{AsLayerDesc, PersistentLayerDesc},
             timeline::layer_manager::LayerFileManager,
-=======
-            storage_layer::{AsLayerDesc, PersistentLayerDesc},
-            timeline::LayerFileManager,
->>>>>>> 618d36ee
         };
 
         use super::*;
