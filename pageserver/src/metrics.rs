--- conflicted
+++ resolved
@@ -866,14 +866,11 @@
             evictions_with_low_residence_duration: std::sync::RwLock::new(
                 evictions_with_low_residence_duration,
             ),
-<<<<<<< HEAD
+            read_num_fs_layers,
         };
 
         if fake {
             m.remove_metrics();
-=======
-            read_num_fs_layers,
->>>>>>> 88f0cfc5
         }
 
         m
