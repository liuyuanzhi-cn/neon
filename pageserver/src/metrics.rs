--- conflicted
+++ resolved
@@ -825,17 +825,13 @@
         let evictions_with_low_residence_duration =
             evictions_with_low_residence_duration_builder.build(&tenant_id, &timeline_id);
 
-<<<<<<< HEAD
-        let m = TimelineMetrics {
-            fake,
-=======
         // TODO(chi): remove this once we remove Lazy for all metrics. Otherwise this will not appear in the exporter
         // and integration test will error.
         MATERIALIZED_PAGE_CACHE_HIT_DIRECT.get();
         MATERIALIZED_PAGE_CACHE_HIT.get();
 
-        TimelineMetrics {
->>>>>>> a010b210
+        let m = TimelineMetrics {
+            fake,
             tenant_id,
             timeline_id,
             get_reconstruct_data_time_histo,
