--- conflicted
+++ resolved
@@ -275,11 +275,8 @@
                 cur.execute("INSERT INTO t SELECT generate_series(1,100000), 'payload'")
                 cur.execute("SELECT sum(key) FROM t")
                 assert cur.fetchone() == (5000050000,)
-<<<<<<< HEAD
             last_flush_lsn_upload(env, endpoint, endpoint.tenant_id, timeline_id)
-=======
         endpoint.stop()
->>>>>>> 88f0cfc5
 
     def get_ps_metric_samples_for_tenant(tenant_id: TenantId) -> List[Sample]:
         ps_metrics = env.pageserver.http_client().get_metrics()
@@ -322,11 +319,7 @@
     env.pageserver.allowed_errors.append(
         ".*marking .* as locally complete, while it doesnt exist in remote index.*"
     )
-<<<<<<< HEAD
-    env.pageserver.allowed_errors.append(".*load failed.*Failed to list timelines directory.*")
-=======
     env.pageserver.allowed_errors.append(".*load failed.*list timelines directory.*")
->>>>>>> 88f0cfc5
 
     client = env.pageserver.http_client()
 
